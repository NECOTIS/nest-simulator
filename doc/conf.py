--- conflicted
+++ resolved
@@ -107,17 +107,6 @@
     'sphinx.ext.coverage',
     'sphinx.ext.mathjax',
 ]
-
-<<<<<<< HEAD
-#sphinx_gallery_conf = {
-#    'doc_module': ('sphinx_gallery', 'numpy'),
-    # path to your examples scripts
-#    'examples_dirs': '../pynest/examples',
-    # path where to save gallery generated examples
-#    'gallery_dirs': 'auto_examples',
-#    'backreferences_dir': False
-#}
-=======
 # sphinx_gallery_conf = {
 #    'doc_module': ('sphinx_gallery', 'numpy'),
 #    # path to your examples scripts
@@ -126,7 +115,6 @@
 #    'gallery_dirs': 'auto_examples',
 #    'backreferences_dir': False
 # }
->>>>>>> fcb5e975
 
 mathjax_path = "https://cdnjs.cloudflare.com/ajax/libs/mathjax/2.7.4/MathJax.js?config=TeX" \
               "-AMS-MML_HTMLorMML"
