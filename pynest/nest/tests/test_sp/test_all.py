# -*- coding: utf-8 -*-
#
# test_all.py
#
# This file is part of NEST.
#
# Copyright (C) 2004 The NEST Initiative
#
# NEST is free software: you can redistribute it and/or modify
# it under the terms of the GNU General Public License as published by
# the Free Software Foundation, either version 2 of the License, or
# (at your option) any later version.
#
# NEST is distributed in the hope that it will be useful,
# but WITHOUT ANY WARRANTY; without even the implied warranty of
# MERCHANTABILITY or FITNESS FOR A PARTICULAR PURPOSE.  See the
# GNU General Public License for more details.
#
# You should have received a copy of the GNU General Public License
# along with NEST.  If not, see <http://www.gnu.org/licenses/>.

import unittest
import nest

from . import test_synaptic_elements
from . import test_conn_builder
from . import test_growth_curves
from . import test_sp_manager
from . import test_disconnect
from . import test_disconnect_multiple
<<<<<<< HEAD
from . import test_enable_multithread
=======
from . import test_issue_578_sp
>>>>>>> 32de3319

__author__ = 'naveau'


def suite():
    test_suite = unittest.TestSuite()

    test_suite.addTest(test_synaptic_elements.suite())
    test_suite.addTest(test_conn_builder.suite())
    test_suite.addTest(test_growth_curves.suite())
    test_suite.addTest(test_sp_manager.suite())
    test_suite.addTest(test_synaptic_elements.suite())
    test_suite.addTest(test_disconnect.suite())
    test_suite.addTest(test_disconnect_multiple.suite())
<<<<<<< HEAD
    test_suite.addTest(test_enable_multithread.suite())
=======
    test_suite.addTest(test_issue-578-sp.suite())
>>>>>>> 32de3319

    return test_suite


if __name__ == "__main__":
    nest.set_verbosity('M_WARNING')
    runner = unittest.TextTestRunner(verbosity=2)
    runner.run(suite())<|MERGE_RESOLUTION|>--- conflicted
+++ resolved
@@ -28,11 +28,8 @@
 from . import test_sp_manager
 from . import test_disconnect
 from . import test_disconnect_multiple
-<<<<<<< HEAD
 from . import test_enable_multithread
-=======
 from . import test_issue_578_sp
->>>>>>> 32de3319
 
 __author__ = 'naveau'
 
@@ -47,11 +44,8 @@
     test_suite.addTest(test_synaptic_elements.suite())
     test_suite.addTest(test_disconnect.suite())
     test_suite.addTest(test_disconnect_multiple.suite())
-<<<<<<< HEAD
     test_suite.addTest(test_enable_multithread.suite())
-=======
-    test_suite.addTest(test_issue-578-sp.suite())
->>>>>>> 32de3319
+    test_suite.addTest(test_issue - 578 - sp.suite())
 
     return test_suite
 
