--- conflicted
+++ resolved
@@ -58,13 +58,10 @@
   logging_manager.init();
   vp_manager.init();
   io_manager.init();
-<<<<<<< HEAD
   event_delivery_manager.init();
-=======
-  node_manager.init();
->>>>>>> ba67d4b1
   simulation_manager.init();
   modelrange_manager.init();
+  node_manager.init();
 
   initialized_ = true;
 }
@@ -91,11 +88,8 @@
   io_manager.set_status( dict );
   event_delivery_manager.set_status( dict );
   simulation_manager.set_status( dict );
-<<<<<<< HEAD
   modelrange_manager.set_status( dict );
-=======
   node_manager.set_status( dict ); // has to be called last
->>>>>>> ba67d4b1
 }
 
 void
@@ -106,9 +100,6 @@
   io_manager.get_status( dict );
   event_delivery_manager.get_status( dict );
   simulation_manager.get_status( dict );
-<<<<<<< HEAD
   modelrange_manager.get_status( dict );
-=======
   node_manager.get_status( dict );
->>>>>>> ba67d4b1
 }