/*
 *  conn_builder.cpp
 *
 *  This file is part of NEST.
 *
 *  Copyright (C) 2004 The NEST Initiative
 *
 *  NEST is free software: you can redistribute it and/or modify
 *  it under the terms of the GNU General Public License as published by
 *  the Free Software Foundation, either version 2 of the License, or
 *  (at your option) any later version.
 *
 *  NEST is distributed in the hope that it will be useful,
 *  but WITHOUT ANY WARRANTY; without even the implied warranty of
 *  MERCHANTABILITY or FITNESS FOR A PARTICULAR PURPOSE.  See the
 *  GNU General Public License for more details.
 *
 *  You should have received a copy of the GNU General Public License
 *  along with NEST.  If not, see <http://www.gnu.org/licenses/>.
 *
 */

#include "conn_builder.h"

// C++ includes:
#include <set>

// Includes from libnestutil:
#include "logging.h"

// Includes from librandom:
#include "binomial_randomdev.h"
#include "gsl_binomial_randomdev.h"
#include "gslrandomgen.h"
#include "normal_randomdev.h"

// Includes from nestkernel:
#include "conn_builder_impl.h"
#include "conn_parameter.h"
#include "exceptions.h"
#include "kernel_manager.h"
#include "nest_names.h"
#include "node.h"
#include "vp_manager_impl.h"

// Includes from sli:
#include "dict.h"
#include "fdstream.h"
#include "name.h"

const DictionaryDatum nest::ConnBuilder::dummy_param_ = new Dictionary;


nest::ConnBuilder::ConnBuilder( GIDCollectionPTR sources,
  GIDCollectionPTR targets,
  const DictionaryDatum& conn_spec,
  const DictionaryDatum& syn_spec )
  : sources_( sources )
  , targets_( targets )
  , autapses_( true )
  , multapses_( true )
  , make_symmetric_( false )
  , creates_symmetric_connections_( false )
  , exceptions_raised_( kernel().vp_manager.get_num_threads() )
  , synapse_model_id_( kernel().model_manager.get_synapsedict()->lookup(
      "static_synapse" ) )
  , weight_( 0 )
  , delay_( 0 )
  , param_dicts_()
  , parameters_requiring_skipping_()
{
  // read out rule-related parameters -------------------------
  //  - /rule has been taken care of above
  //  - rule-specific params are handled by subclass c'tor
  updateValue< bool >( conn_spec, names::autapses, autapses_ );
  updateValue< bool >( conn_spec, names::multapses, multapses_ );
  updateValue< bool >( conn_spec, names::make_symmetric, make_symmetric_ );

  // read out synapse-related parameters ----------------------
  if ( not syn_spec->known( names::synapse_model ) )
  {
    throw BadProperty( "Synapse spec must contain synapse model." );
  }
  const std::string syn_name = ( *syn_spec )[ names::synapse_model ];
  if ( not kernel().model_manager.get_synapsedict()->known( syn_name ) )
  {
    throw UnknownSynapseType( syn_name );
  }

  synapse_model_id_ =
    kernel().model_manager.get_synapsedict()->lookup( syn_name );

  // We need to make sure that Connect can process all synapse parameters
  // specified.
  const ConnectorModel& synapse_model =
    kernel().model_manager.get_synapse_prototype( synapse_model_id_, 0 );
  synapse_model.check_synapse_params( syn_spec );

  DictionaryDatum syn_defaults =
    kernel().model_manager.get_connector_defaults( synapse_model_id_ );

  // All synapse models have the possibility to set the delay (see
  // SynIdDelay), but some have homogeneous weights, hence it should
  // be possible to set the delay without the weight.
  default_weight_ = not syn_spec->known( names::weight );

  default_delay_ = not syn_spec->known( names::delay );

  // If neither weight nor delay are given in the dict, we handle this
  // separately. Important for hom_w synapses, on which weight cannot
  // be set. However, we use default weight and delay for _all_ types
  // of synapses.
  default_weight_and_delay_ = ( default_weight_ and default_delay_ );

#ifdef HAVE_MUSIC
  // We allow music_channel as alias for receptor_type during
  // connection setup
  ( *syn_defaults )[ names::music_channel ] = 0;
#endif

  if ( not default_weight_and_delay_ )
  {
    weight_ = syn_spec->known( names::weight )
      ? ConnParameter::create( ( *syn_spec )[ names::weight ],
          kernel().vp_manager.get_num_threads() )
      : ConnParameter::create( ( *syn_defaults )[ names::weight ],
          kernel().vp_manager.get_num_threads() );
    register_parameters_requiring_skipping_( *weight_ );
    delay_ = syn_spec->known( names::delay )
      ? ConnParameter::create(
          ( *syn_spec )[ names::delay ], kernel().vp_manager.get_num_threads() )
      : ConnParameter::create( ( *syn_defaults )[ names::delay ],
          kernel().vp_manager.get_num_threads() );
  }
  else if ( default_weight_ )
  {
    delay_ = syn_spec->known( names::delay )
      ? ConnParameter::create(
          ( *syn_spec )[ names::delay ], kernel().vp_manager.get_num_threads() )
      : ConnParameter::create( ( *syn_defaults )[ names::delay ],
          kernel().vp_manager.get_num_threads() );
  }
  register_parameters_requiring_skipping_( *delay_ );

  // Structural plasticity parameters
  // Check if both pre and post synaptic element are provided
  if ( syn_spec->known( names::pre_synaptic_element )
    and syn_spec->known( names::post_synaptic_element ) )
  {
    pre_synaptic_element_name_ =
      getValue< std::string >( syn_spec, names::pre_synaptic_element );
    post_synaptic_element_name_ =
      getValue< std::string >( syn_spec, names::post_synaptic_element );

    use_pre_synaptic_element_ = true;
    use_post_synaptic_element_ = true;
  }
  else
  {
    if ( syn_spec->known( names::pre_synaptic_element )
      or syn_spec->known( names::post_synaptic_element ) )
    {
      throw BadProperty(
        "In order to use structural plasticity, both a pre and post synaptic "
        "element must be specified" );
    }

    use_pre_synaptic_element_ = false;
    use_post_synaptic_element_ = false;
  }

  // synapse-specific parameters
  // TODO: Can we create this set once and for all?
  //       Should not be done as static initialization, since
  //       that might conflict with static initialization of
  //       Name system.
  std::set< Name > skip_set;
  skip_set.insert( names::weight );
  skip_set.insert( names::delay );
  skip_set.insert( names::min_delay );
  skip_set.insert( names::max_delay );
  skip_set.insert( names::num_connections );
  skip_set.insert( names::synapse_model );

  for ( Dictionary::const_iterator default_it = syn_defaults->begin();
        default_it != syn_defaults->end();
        ++default_it )
  {
    const Name param_name = default_it->first;
    if ( skip_set.find( param_name ) != skip_set.end() )
    {
      continue; // weight, delay or not-settable parameter
    }

    if ( syn_spec->known( param_name ) )
    {
      synapse_params_[ param_name ] = ConnParameter::create(
        ( *syn_spec )[ param_name ], kernel().vp_manager.get_num_threads() );
      register_parameters_requiring_skipping_( *synapse_params_[ param_name ] );
    }
  }

  // Now create dictionary with dummy values that we will use
  // to pass settings to the synapses created. We create it here
  // once to avoid re-creating the object over and over again.
  if ( synapse_params_.size() > 0 )
  {
    for ( thread tid = 0; tid < kernel().vp_manager.get_num_threads(); ++tid )
    {
      param_dicts_.push_back( new Dictionary() );

      ConnParameterMap::const_iterator it = synapse_params_.begin();
      for ( ; it != synapse_params_.end(); ++it )
      {
        if ( it->first == names::receptor_type
          or it->first == names::music_channel
          or it->first == names::synapse_label )
        {
          ( *param_dicts_[ tid ] )[ it->first ] =
            Token( new IntegerDatum( 0 ) );
        }
        else
        {
          ( *param_dicts_[ tid ] )[ it->first ] =
            Token( new DoubleDatum( 0.0 ) );
        }
      }
    }
  }

  // If make_symmetric_ is requested call reset on all parameters in order
  // to check if all parameters support symmetric connections
  if ( make_symmetric_ )
  {
    if ( weight_ )
    {
      weight_->reset();
    }

    if ( delay_ )
    {
      delay_->reset();
    }

    ConnParameterMap::const_iterator it = synapse_params_.begin();
    for ( ; it != synapse_params_.end(); ++it )
    {
      it->second->reset();
    }
  }

  if ( not( sources_->valid() and targets_->valid() ) )
  {
    throw KernelException(
      "InvalidGIDCollection: "
      "sources and targets must be valid GIDCollections" );
  }
}

nest::ConnBuilder::~ConnBuilder()
{
  delete weight_;
  delete delay_;

  std::map< Name, ConnParameter* >::iterator it = synapse_params_.begin();
  for ( ; it != synapse_params_.end(); ++it )
  {
    delete it->second;
  }
}

/**
 * Updates the number of connected synaptic elements in the
 * target and the source.
 * Returns 0 if the target is either on another
 * MPI machine or another thread. Returns 1 otherwise.
 *
 * @param sgid id of the source
 * @param tgid id of the target
 * @param tid thread id
 * @param update amount of connected synaptic elements to update
 * @return
 */
bool
nest::ConnBuilder::change_connected_synaptic_elements( index sgid,
  index tgid,
  const thread tid,
  int update )
{

  int local = true;
  // check whether the source is on this mpi machine
  if ( kernel().node_manager.is_local_gid( sgid ) )
  {
    Node* const source = kernel().node_manager.get_node_or_proxy( sgid, tid );
    const thread source_thread = source->get_thread();

    // check whether the source is on our thread
    if ( tid == source_thread )
    {
      // update the number of connected synaptic elements
      source->connect_synaptic_element( pre_synaptic_element_name_, update );
    }
  }

  // check whether the target is on this mpi machine
  if ( not kernel().node_manager.is_local_gid( tgid ) )
  {
    local = false;
  }
  else
  {
    Node* const target = kernel().node_manager.get_node_or_proxy( tgid, tid );
    const thread target_thread = target->get_thread();
    // check whether the target is on our thread
    if ( tid != target_thread )
    {
      local = false;
    }
    else
    {
      // update the number of connected synaptic elements
      target->connect_synaptic_element( post_synaptic_element_name_, update );
    }
  }
  return local;
}

/**
 * Now we can connect with or without structural plasticity
 */
void
nest::ConnBuilder::connect()
{
  // We test here, and not in the ConnBuilder constructor, so the derived
  // classes are fully constructed when the test is executed
  if ( kernel().model_manager.connector_requires_symmetric( synapse_model_id_ )
    and not( is_symmetric() or make_symmetric_ ) )
  {
    throw BadProperty(
      "Connections with this synapse model can only be created as "
      "one-to-one connections with \"make_symmetric\" set to true "
      "or as all-to-all connections with equal source and target "
      "populations and default or scalar parameters." );
  }

  if ( make_symmetric_ and not supports_symmetric() )
  {
    throw NotImplemented(
      "This connection rule does not support symmetric connections." );
  }

  if ( use_structural_plasticity_() )
  {
    if ( make_symmetric_ )
    {
      throw NotImplemented(
        "Symmetric connections are not supported in combination with "
        "structural plasticity." );
    }
    sp_connect_();
  }
  else
  {
    connect_();
    if ( make_symmetric_ and not creates_symmetric_connections_ )
    {
      // call reset on all parameters
      if ( weight_ )
      {
        weight_->reset();
      }

      if ( delay_ )
      {
        delay_->reset();
      }

      ConnParameterMap::const_iterator it = synapse_params_.begin();
      for ( ; it != synapse_params_.end(); ++it )
      {
        it->second->reset();
      }

      std::swap( sources_, targets_ );
      connect_();
      std::swap( sources_, targets_ ); // re-establish original state
    }
  }
  // check if any exceptions have been raised
  for ( thread tid = 0; tid < kernel().vp_manager.get_num_threads(); ++tid )
  {
    if ( exceptions_raised_.at( tid ).valid() )
    {
      throw WrappedThreadException( *( exceptions_raised_.at( tid ) ) );
    }
  }
}

/**
 * Now we can delete synapses with or without structural plasticity
 */
void
nest::ConnBuilder::disconnect()
{
  if ( use_structural_plasticity_() )
  {
    sp_disconnect_();
  }
  else
  {
    disconnect_();
  }

  // check if any exceptions have been raised
  for ( thread tid = 0; tid < kernel().vp_manager.get_num_threads(); ++tid )
  {
    if ( exceptions_raised_.at( tid ).valid() )
    {
      throw WrappedThreadException( *( exceptions_raised_.at( tid ) ) );
    }
  }
}

void
nest::ConnBuilder::single_connect_( index sgid,
  Node& target,
  thread target_thread,
  librandom::RngPtr& rng )
{
  if ( this->requires_proxies() and not target.has_proxies() )
  {
    throw IllegalConnection(
      "Cannot use this rule to connect to nodes"
      " without proxies (usually devices)." );
  }

  if ( param_dicts_.empty() ) // indicates we have no synapse params
  {
    if ( default_weight_and_delay_ )
    {
      kernel().connection_manager.connect(
        sgid, &target, target_thread, synapse_model_id_, dummy_param_ );
    }
    else if ( default_weight_ )
    {
      kernel().connection_manager.connect( sgid,
        &target,
        target_thread,
        synapse_model_id_,
<<<<<<< HEAD
        dummy_param_,
        delay_->value_double( target_thread, rng ) );
=======
        params,
        delay_->value_double( target_thread, rng, sgid, &target ) );
>>>>>>> 4b755bc9
    }
    else if ( default_delay_ )
    {
      kernel().connection_manager.connect( sgid,
        &target,
        target_thread,
        synapse_model_id_,
        dummy_param_,
        numerics::nan,
        weight_->value_double( target_thread, rng, sgid, &target ) );
    }
    else
    {
      double delay = delay_->value_double( target_thread, rng, sgid, &target );
      double weight =
        weight_->value_double( target_thread, rng, sgid, &target );
      kernel().connection_manager.connect( sgid,
        &target,
        target_thread,
        synapse_model_id_,
        dummy_param_,
        delay,
        weight );
    }
  }
  else
  {
    assert( kernel().vp_manager.get_num_threads()
      == static_cast< thread >( param_dicts_.size() ) );

    ConnParameterMap::const_iterator it = synapse_params_.begin();
    for ( ; it != synapse_params_.end(); ++it )
    {
      if ( it->first == names::receptor_type
        or it->first == names::music_channel
        or it->first == names::synapse_label )
      {
        try
        {
          // change value of dictionary entry without allocating new datum
          IntegerDatum* id = static_cast< IntegerDatum* >(
            ( ( *param_dicts_[ target_thread ] )[ it->first ] ).datum() );
          ( *id ) = it->second->value_int( target_thread, rng, sgid, &target );
        }
        catch ( KernelException& e )
        {
          if ( it->first == names::receptor_type )
          {
            throw BadProperty( "Receptor type must be of type integer." );
          }
          else if ( it->first == names::music_channel )
          {
            throw BadProperty( "Music channel type must be of type integer." );
          }
          else if ( it->first == names::synapse_label )
          {
            throw BadProperty( "Synapse label must be of type integer." );
          }
        }
      }
      else
      {
        // change value of dictionary entry without allocating new datum
        DoubleDatum* dd = static_cast< DoubleDatum* >(
          ( ( *param_dicts_[ target_thread ] )[ it->first ] ).datum() );
        ( *dd ) = it->second->value_double( target_thread, rng, sgid, &target );
      }
    }

    if ( default_weight_and_delay_ )
    {
      kernel().connection_manager.connect( sgid,
        &target,
        target_thread,
        synapse_model_id_,
        param_dicts_[ target_thread ] );
    }
    else if ( default_weight_ )
    {
      kernel().connection_manager.connect( sgid,
        &target,
        target_thread,
        synapse_model_id_,
        param_dicts_[ target_thread ],
        delay_->value_double( target_thread, rng, sgid, &target ) );
    }
    else if ( default_delay_ )
    {
      kernel().connection_manager.connect( sgid,
        &target,
        target_thread,
        synapse_model_id_,
        param_dicts_[ target_thread ],
        numerics::nan,
        weight_->value_double( target_thread, rng, sgid, &target ) );
    }
    else
    {
      double delay = delay_->value_double( target_thread, rng, sgid, &target );
      double weight =
        weight_->value_double( target_thread, rng, sgid, &target );
      kernel().connection_manager.connect( sgid,
        &target,
        target_thread,
        synapse_model_id_,
        param_dicts_[ target_thread ],
        delay,
        weight );
    }
  }
}

void
nest::ConnBuilder::set_pre_synaptic_element_name( const std::string& name )
{
  if ( name.empty() )
  {
    throw BadProperty( "pre_synaptic_element cannot be empty." );
  }

  pre_synaptic_element_name_ = Name( name );
  use_pre_synaptic_element_ = not name.empty();
}

void
nest::ConnBuilder::set_post_synaptic_element_name( const std::string& name )
{
  if ( name.empty() )
  {
    throw BadProperty( "post_synaptic_element cannot be empty." );
  }

  post_synaptic_element_name_ = Name( name );
  use_post_synaptic_element_ = not name.empty();
}

bool
nest::ConnBuilder::all_parameters_scalar_() const
{
  bool all_scalar = true;

  if ( weight_ )
  {
    all_scalar = all_scalar and weight_->is_scalar();
  }

  if ( delay_ )
  {
    all_scalar = all_scalar and delay_->is_scalar();
  }

  ConnParameterMap::const_iterator it = synapse_params_.begin();
  for ( ; it != synapse_params_.end(); ++it )
  {
    all_scalar = all_scalar and it->second->is_scalar();
  }

  return all_scalar;
}

bool
nest::ConnBuilder::loop_over_targets_() const
{
  return targets_->size() < kernel().node_manager.size()
    or not targets_->is_range() or parameters_requiring_skipping_.size() > 0;
}

nest::OneToOneBuilder::OneToOneBuilder( const GIDCollectionPTR sources,
  const GIDCollectionPTR targets,
  const DictionaryDatum& conn_spec,
  const DictionaryDatum& syn_spec )
  : ConnBuilder( sources, targets, conn_spec, syn_spec )
{
  // make sure that target and source population have the same size
  if ( sources_->size() != targets_->size() )
  {
    throw DimensionMismatch(
      "Source and Target population must be of the same size." );
  }
}

void
nest::OneToOneBuilder::connect_()
{

#pragma omp parallel
  {
    // get thread id
    const thread tid = kernel().vp_manager.get_thread_id();

    try
    {
      // allocate pointer to thread specific random generator
      librandom::RngPtr rng = kernel().rng_manager.get_rng( tid );

      if ( loop_over_targets_() )
      {
        // todo481: Iterate over local nodes only using GIDCollection's
        // local_begin(). Also find a way to only iterate the sources
        // and parameters using the same start and step. This probably
        // also applies to other ConnBuilders below.
        GIDCollection::const_iterator target_it = targets_->begin();
        GIDCollection::const_iterator source_it = sources_->begin();
        for ( ; target_it < targets_->end(); ++target_it, ++source_it )
        {
          assert( source_it < sources_->end() );

          const index sgid = ( *source_it ).gid;
          const index tgid = ( *target_it ).gid;

          if ( sgid == tgid and not autapses_ )
          {
            continue;
          }

          Node* const target =
            kernel().node_manager.get_node_or_proxy( tgid, tid );
          if ( target->is_proxy() )
          {
            // skip array parameters handled in other virtual processes
            skip_conn_parameter_( tid );
            continue;
          }

          single_connect_( sgid, *target, tid, rng );
        }
      }
      else
      {
        const SparseNodeArray& local_nodes =
          kernel().node_manager.get_local_nodes( tid );
        SparseNodeArray::const_iterator n;
        for ( n = local_nodes.begin(); n != local_nodes.end(); ++n )
        {
          Node* target = n->get_node();

          const index tgid = n->get_gid();
          const int idx = targets_->find( tgid );
          if ( idx < 0 ) // Is local node in target list?
          {
            continue;
          }

          // one-to-one, thus we can use target idx for source as well
          const index sgid = ( *sources_ )[ idx ];
          if ( not autapses_ and sgid == tgid )
          {
            // no skipping required / possible,
            // as we iterate only over local nodes
            continue;
          }
          single_connect_( sgid, *target, tid, rng );
        }
      }
    }
    catch ( std::exception& err )
    {
      // We must create a new exception here, err's lifetime ends at
      // the end of the catch block.
      exceptions_raised_.at( tid ) =
        lockPTR< WrappedThreadException >( new WrappedThreadException( err ) );
    }
  }
}

/**
 * Solves the disconnection of two nodes on a OneToOne basis without
 * structural plasticity. This means this method can be manually called
 * by the user to delete existing synapses.
 */
void
nest::OneToOneBuilder::disconnect_()
{

#pragma omp parallel
  {
    // get thread id
    const thread tid = kernel().vp_manager.get_thread_id();

    try
    {
      GIDCollection::const_iterator target_it = targets_->begin();
      GIDCollection::const_iterator source_it = sources_->begin();
      for ( ; target_it < targets_->end(); ++target_it, ++source_it )
      {
        assert( source_it < sources_->end() );

        const index tgid = ( *target_it ).gid;
        const index sgid = ( *source_it ).gid;

        // check whether the target is on this mpi machine
        if ( not kernel().node_manager.is_local_gid( tgid ) )
        {
          // Disconnecting: no parameter skipping required
          continue;
        }

        Node* const target =
          kernel().node_manager.get_node_or_proxy( tgid, tid );
        const thread target_thread = target->get_thread();

        // check whether the target is a proxy
        if ( target->is_proxy() )
        {
          // Disconnecting: no parameter skipping required
          continue;
        }
        single_disconnect_( sgid, *target, target_thread );
      }
    }
    catch ( std::exception& err )
    {
      // We must create a new exception here, err's lifetime ends at
      // the end of the catch block.
      exceptions_raised_.at( tid ) =
        lockPTR< WrappedThreadException >( new WrappedThreadException( err ) );
    }
  }
}

/**
 * Solves the connection of two nodes on a OneToOne basis with
 * structural plasticity. This means this method is used by the
 * structural plasticity manager based on the homostatic rules defined
 * for the synaptic elements on each node.
 */
void
nest::OneToOneBuilder::sp_connect_()
{

#pragma omp parallel
  {
    // get thread id
    const thread tid = kernel().vp_manager.get_thread_id();

    try
    {
      // allocate pointer to thread specific random generator
      librandom::RngPtr rng = kernel().rng_manager.get_rng( tid );

      GIDCollection::const_iterator target_it = targets_->begin();
      GIDCollection::const_iterator source_it = sources_->begin();
      for ( ; target_it < targets_->end(); ++target_it, ++source_it )
      {
        assert( source_it < sources_->end() );

        const index sgid = ( *source_it ).gid;
        const index tgid = ( *target_it ).gid;

        if ( sgid == tgid and not autapses_ )
        {
          continue;
        }

        if ( not change_connected_synaptic_elements( sgid, tgid, tid, 1 ) )
        {
          skip_conn_parameter_( tid );
          continue;
        }
        Node* const target =
          kernel().node_manager.get_node_or_proxy( tgid, tid );
        const thread target_thread = target->get_thread();

        single_connect_( sgid, *target, target_thread, rng );
      }
    }
    catch ( std::exception& err )
    {
      // We must create a new exception here, err's lifetime ends at
      // the end of the catch block.
      exceptions_raised_.at( tid ) =
        lockPTR< WrappedThreadException >( new WrappedThreadException( err ) );
    }
  }
}

/**
 * Solves the disconnection of two nodes on a OneToOne basis with
 * structural plasticity. This means this method is used by the
 * structural plasticity manager based on the homostatic rules defined
 * for the synaptic elements on each node.
 */
void
nest::OneToOneBuilder::sp_disconnect_()
{

#pragma omp parallel
  {
    // get thread id
    const thread tid = kernel().vp_manager.get_thread_id();

    try
    {
      GIDCollection::const_iterator target_it = targets_->begin();
      GIDCollection::const_iterator source_it = sources_->begin();
      for ( ; target_it < targets_->end(); ++target_it, ++source_it )
      {
        assert( source_it < sources_->end() );

        const index sgid = ( *source_it ).gid;
        const index tgid = ( *target_it ).gid;

        if ( not change_connected_synaptic_elements( sgid, tgid, tid, -1 ) )
        {
          continue;
        }

        Node* const target =
          kernel().node_manager.get_node_or_proxy( tgid, tid );
        const thread target_thread = target->get_thread();

        single_disconnect_( sgid, *target, target_thread );
      }
    }
    catch ( std::exception& err )
    {
      // We must create a new exception here, err's lifetime ends at
      // the end of the catch block.
      exceptions_raised_.at( tid ) =
        lockPTR< WrappedThreadException >( new WrappedThreadException( err ) );
    }
  }
}

void
nest::AllToAllBuilder::connect_()
{

#pragma omp parallel
  {
    // get thread id
    const thread tid = kernel().vp_manager.get_thread_id();

    try
    {
      // allocate pointer to thread specific random generator
      librandom::RngPtr rng = kernel().rng_manager.get_rng( tid );

      if ( loop_over_targets_() )
      {
        GIDCollection::const_iterator target_it = targets_->begin();
        for ( ; target_it < targets_->end(); ++target_it )
        {
          const index tgid = ( *target_it ).gid;
          Node* const target =
            kernel().node_manager.get_node_or_proxy( tgid, tid );
          if ( target->is_proxy() )
          {
            skip_conn_parameter_( tid, sources_->size() );
            continue;
          }

          inner_connect_( tid, rng, target, tgid, true );
        }
      }
      else
      {
        const SparseNodeArray& local_nodes =
          kernel().node_manager.get_local_nodes( tid );
        SparseNodeArray::const_iterator n;
        for ( n = local_nodes.begin(); n != local_nodes.end(); ++n )
        {
          const index tgid = n->get_gid();

          // Is the local node in the targets list?
          if ( targets_->find( tgid ) < 0 )
          {
            continue;
          }

          inner_connect_( tid, rng, n->get_node(), tgid, false );
        }
      }
    }
    catch ( std::exception& err )
    {
      // We must create a new exception here, err's lifetime ends at
      // the end of the catch block.
      exceptions_raised_.at( tid ) =
        lockPTR< WrappedThreadException >( new WrappedThreadException( err ) );
    }
  }
}

void
nest::AllToAllBuilder::inner_connect_( const int tid,
  librandom::RngPtr& rng,
  Node* target,
  index tgid,
  bool skip )
{
  const thread target_thread = target->get_thread();

  // check whether the target is on our thread
  if ( tid != target_thread )
  {
    if ( skip )
    {
      skip_conn_parameter_( tid, sources_->size() );
    }
    return;
  }

  GIDCollection::const_iterator source_it = sources_->begin();
  for ( ; source_it < sources_->end(); ++source_it )
  {
    const index sgid = ( *source_it ).gid;

    if ( not autapses_ and sgid == tgid )
    {
      if ( skip )
      {
        skip_conn_parameter_( target_thread );
      }
      continue;
    }

    single_connect_( sgid, *target, target_thread, rng );
  }
}

/**
 * Solves the connection of two nodes on a AllToAll basis with
 * structural plasticity. This means this method is used by the
 * structural plasticity manager based on the homostatic rules defined
 * for the synaptic elements on each node.
 */
void
nest::AllToAllBuilder::sp_connect_()
{
#pragma omp parallel
  {
    // get thread id
    const thread tid = kernel().vp_manager.get_thread_id();
    try
    {
      // allocate pointer to thread specific random generator
      librandom::RngPtr rng = kernel().rng_manager.get_rng( tid );

      GIDCollection::const_iterator target_it = targets_->begin();
      for ( ; target_it < targets_->end(); ++target_it )
      {
        const index tgid = ( *target_it ).gid;

        GIDCollection::const_iterator source_it = sources_->begin();
        for ( ; source_it < sources_->end(); ++source_it )
        {
          const index sgid = ( *source_it ).gid;

          if ( not autapses_ and sgid == tgid )
          {
            skip_conn_parameter_( tid );
            continue;
          }
          if ( not change_connected_synaptic_elements( sgid, tgid, tid, 1 ) )
          {
            skip_conn_parameter_( tid, sources_->size() );
            continue;
          }
          Node* const target =
            kernel().node_manager.get_node_or_proxy( tgid, tid );
          const thread target_thread = target->get_thread();
          single_connect_( sgid, *target, target_thread, rng );
        }
      }
    }
    catch ( std::exception& err )
    {
      // We must create a new exception here, err's lifetime ends at
      // the end of the catch block.
      exceptions_raised_.at( tid ) =
        lockPTR< WrappedThreadException >( new WrappedThreadException( err ) );
    }
  }
}

/**
 * Solves the disconnection of two nodes on a AllToAll basis without
 * structural plasticity. This means this method can be manually called
 * by the user to delete existing synapses.
 */
void
nest::AllToAllBuilder::disconnect_()
{

#pragma omp parallel
  {
    // get thread id
    const thread tid = kernel().vp_manager.get_thread_id();

    try
    {
      GIDCollection::const_iterator target_it = targets_->begin();
      for ( ; target_it < targets_->end(); ++target_it )
      {
        const index tgid = ( *target_it ).gid;

        // check whether the target is on this mpi machine
        if ( not kernel().node_manager.is_local_gid( tgid ) )
        {
          // Disconnecting: no parameter skipping required
          continue;
        }

        Node* const target =
          kernel().node_manager.get_node_or_proxy( tgid, tid );
        const thread target_thread = target->get_thread();

        // check whether the target is a proxy
        if ( target->is_proxy() )
        {
          // Disconnecting: no parameter skipping required
          continue;
        }

        GIDCollection::const_iterator source_it = sources_->begin();
        for ( ; source_it < sources_->end(); ++source_it )
        {
          const index sgid = ( *source_it ).gid;
          single_disconnect_( sgid, *target, target_thread );
        }
      }
    }
    catch ( std::exception& err )
    {
      // We must create a new exception here, err's lifetime ends at
      // the end of the catch block.
      exceptions_raised_.at( tid ) =
        lockPTR< WrappedThreadException >( new WrappedThreadException( err ) );
    }
  }
}

/**
 * Solves the disconnection of two nodes on a AllToAll basis with
 * structural plasticity. This means this method is used by the
 * structural plasticity manager based on the homostatic rules defined
 * for the synaptic elements on each node.
 */
void
nest::AllToAllBuilder::sp_disconnect_()
{
#pragma omp parallel
  {
    // get thread id
    const thread tid = kernel().vp_manager.get_thread_id();

    try
    {
      GIDCollection::const_iterator target_it = targets_->begin();
      for ( ; target_it < targets_->end(); ++target_it )
      {
        const index tgid = ( *target_it ).gid;

        GIDCollection::const_iterator source_it = sources_->begin();
        for ( ; source_it < sources_->end(); ++source_it )
        {
          const index sgid = ( *source_it ).gid;

          if ( not change_connected_synaptic_elements( sgid, tgid, tid, -1 ) )
          {
            // Disconnecting: no parameter skipping required
            continue;
          }
          Node* const target =
            kernel().node_manager.get_node_or_proxy( tgid, tid );
          const thread target_thread = target->get_thread();
          single_disconnect_( sgid, *target, target_thread );
        }
      }
    }
    catch ( std::exception& err )
    {
      // We must create a new exception here, err's lifetime ends at
      // the end of the catch block.
      exceptions_raised_.at( tid ) =
        lockPTR< WrappedThreadException >( new WrappedThreadException( err ) );
    }
  }
}

nest::FixedInDegreeBuilder::FixedInDegreeBuilder( GIDCollectionPTR sources,
  GIDCollectionPTR targets,
  const DictionaryDatum& conn_spec,
  const DictionaryDatum& syn_spec )
  : ConnBuilder( sources, targets, conn_spec, syn_spec )
  , indegree_( ( *conn_spec )[ names::indegree ] )
{
  // check for potential errors
  long n_sources = static_cast< long >( sources_->size() );
  if ( n_sources == 0 )
  {
    throw BadProperty( "Source array must not be empty." );
  }
  // verify that indegree is not larger than source population if multapses are
  // disabled
  if ( not multapses_ )
  {
    if ( indegree_ > n_sources )
    {
      throw BadProperty( "Indegree cannot be larger than population size." );
    }
    else if ( indegree_ == n_sources and not autapses_ )
    {
      LOG( M_WARNING,
        "FixedInDegreeBuilder::connect",
        "Multapses and autapses prohibited. When the sources and the targets "
        "have a non-empty "
        "intersection, the connect algorithm will enter an infinite loop." );
      return;
    }

    if ( indegree_ > 0.9 * n_sources )
    {
      LOG( M_WARNING,
        "FixedInDegreeBuilder::connect",
        "Multapses are prohibited and you request more than 90% connectivity. "
        "Expect long connecting times!" );
    }
  } // if (not multapses_ )

  if ( indegree_ < 0 )
  {
    throw BadProperty( "Indegree cannot be less than zero." );
  }
}

void
nest::FixedInDegreeBuilder::connect_()
{

#pragma omp parallel
  {
    // get thread id
    const thread tid = kernel().vp_manager.get_thread_id();

    try
    {
      // allocate pointer to thread specific random generator
      librandom::RngPtr rng = kernel().rng_manager.get_rng( tid );

      if ( loop_over_targets_() )
      {
        GIDCollection::const_iterator target_it = targets_->begin();
        for ( ; target_it < targets_->end(); ++target_it )
        {
          const index tgid = ( *target_it ).gid;
          Node* const target =
            kernel().node_manager.get_node_or_proxy( tgid, tid );
          if ( target->is_proxy() )
          {
            // skip array parameters handled in other virtual processes
            skip_conn_parameter_( tid, indegree_ );
            continue;
          }

          inner_connect_( tid, rng, target, tgid, true );
        }
      }
      else
      {
        const SparseNodeArray& local_nodes =
          kernel().node_manager.get_local_nodes( tid );
        SparseNodeArray::const_iterator n;
        for ( n = local_nodes.begin(); n != local_nodes.end(); ++n )
        {
          const index tgid = n->get_gid();

          // Is the local node in the targets list?
          if ( targets_->find( tgid ) < 0 )
          {
            continue;
          }

          inner_connect_( tid, rng, n->get_node(), tgid, false );
        }
      }
    }
    catch ( std::exception& err )
    {
      // We must create a new exception here, err's lifetime ends at
      // the end of the catch block.
      exceptions_raised_.at( tid ) =
        lockPTR< WrappedThreadException >( new WrappedThreadException( err ) );
    }
  }
}

void
nest::FixedInDegreeBuilder::inner_connect_( const int tid,
  librandom::RngPtr& rng,
  Node* target,
  index tgid,
  bool skip )
{
  const thread target_thread = target->get_thread();

  // check whether the target is on our thread
  if ( tid != target_thread )
  {
    // skip array parameters handled in other virtual processes
    if ( skip )
    {
      skip_conn_parameter_( tid, indegree_ );
    }
    return;
  }

  std::set< long > ch_ids;
  long n_rnd = sources_->size();

  for ( long j = 0; j < indegree_; ++j )
  {
    unsigned long s_id;
    index sgid;

    do
    {
      s_id = rng->ulrand( n_rnd );
      sgid = ( *sources_ )[ s_id ];
    } while ( ( not autapses_ and sgid == tgid )
      or ( not multapses_ and ch_ids.find( s_id ) != ch_ids.end() ) );

    if ( not multapses_ )
    {
      ch_ids.insert( s_id );
    }

    single_connect_( sgid, *target, target_thread, rng );
  }
}

nest::FixedOutDegreeBuilder::FixedOutDegreeBuilder( GIDCollectionPTR sources,
  GIDCollectionPTR targets,
  const DictionaryDatum& conn_spec,
  const DictionaryDatum& syn_spec )
  : ConnBuilder( sources, targets, conn_spec, syn_spec )
{

  // check for potential errors
  long n_targets = static_cast< long >( targets_->size() );
  if ( n_targets == 0 )
  {
    throw BadProperty( "Target array must not be empty." );
  }
  ParameterDatum* pd =
    dynamic_cast< ParameterDatum* >( ( *conn_spec )[ names::outdegree ].datum() );
  if ( pd )
  {
    outdegree_ = pd->get();
    pd->unlock();
    // TODO: Checks of parameter range
  }
  else
  {
    // TODO: Is it easier to only accept parameters?
    // Assume outdegree is a scalar
    const long value = ( *conn_spec )[ names::outdegree ];
    outdegree_ = new ConstantParameter( value );

    // verify that outdegree is not larger than target population if multapses
    // are disabled
    if ( not multapses_ )
    {
      if ( value > n_targets )
      {
        throw BadProperty( "Outdegree cannot be larger than population size." );
      }
      else if ( value == n_targets and not autapses_ )
      {
        LOG( M_WARNING,
          "FixedOutDegreeBuilder::connect",
          "Multapses and autapses prohibited. When the sources and the targets "
          "have a non-empty "
          "intersection, the connect algorithm will enter an infinite loop." );
        return;
      }

      if ( value > 0.9 * n_targets )
      {
        LOG( M_WARNING,
          "FixedOutDegreeBuilder::connect",
          "Multapses are prohibited and you request more than 90% "
          "connectivity. "
          "Expect long connecting times!" );
      }
    }

    if ( value < 0 )
    {
      throw BadProperty( "Outdegree cannot be less than zero." );
    }
  }
}

void
nest::FixedOutDegreeBuilder::connect_()
{
  librandom::RngPtr grng = kernel().rng_manager.get_grng();

  GIDCollection::const_iterator source_it = sources_->begin();
  for ( ; source_it < sources_->end(); ++source_it )
  {
    const index sgid = ( *source_it ).gid;

    std::set< long > ch_ids;
    std::vector< index > tgt_ids_;
    const long n_rnd = targets_->size();

    Node* source_node = kernel().node_manager.get_node_or_proxy( sgid );
    const long outdegree_value = outdegree_->value( grng, source_node );
    for ( long j = 0; j < outdegree_value; ++j )
    {
      unsigned long t_id;
      index tgid;

      do
      {
        t_id = grng->ulrand( n_rnd );
        tgid = ( *targets_ )[ t_id ];
      } while ( ( not autapses_ and tgid == sgid )
        or ( not multapses_ and ch_ids.find( t_id ) != ch_ids.end() ) );

      if ( not multapses_ )
      {
        ch_ids.insert( t_id );
      }

      tgt_ids_.push_back( tgid );
    }

#pragma omp parallel
    {
      // get thread id
      const thread tid = kernel().vp_manager.get_thread_id();

      try
      {
        // allocate pointer to thread specific random generator
        librandom::RngPtr rng = kernel().rng_manager.get_rng( tid );

        std::vector< index >::const_iterator tgid_it = tgt_ids_.begin();
        for ( ; tgid_it != tgt_ids_.end(); ++tgid_it )
        {
          Node* const target =
            kernel().node_manager.get_node_or_proxy( *tgid_it, tid );
          if ( target->is_proxy() )
          {
            // skip array parameters handled in other virtual processes
            skip_conn_parameter_( tid );
            continue;
          }

          single_connect_( sgid, *target, tid, rng );
        }
      }
      catch ( std::exception& err )
      {
        // We must create a new exception here, err's lifetime ends at
        // the end of the catch block.
        exceptions_raised_.at( tid ) = lockPTR< WrappedThreadException >(
          new WrappedThreadException( err ) );
      }
    }
  }
}

nest::FixedTotalNumberBuilder::FixedTotalNumberBuilder(
  GIDCollectionPTR sources,
  GIDCollectionPTR targets,
  const DictionaryDatum& conn_spec,
  const DictionaryDatum& syn_spec )
  : ConnBuilder( sources, targets, conn_spec, syn_spec )
  , N_( ( *conn_spec )[ names::N ] )
{

  // check for potential errors

  // verify that total number of connections is not larger than
  // N_sources*N_targets
  if ( not multapses_ )
  {
    if ( ( N_ > static_cast< long >( sources_->size() * targets_->size() ) ) )
    {
      throw BadProperty(
        "Total number of connections cannot exceed product "
        "of source and targer population sizes." );
    }
  }

  if ( N_ < 0 )
  {
    throw BadProperty( "Total number of connections cannot be negative." );
  }

  // for now multapses cannot be forbidden
  // TODO: Implement option for multapses_ = False, where already existing
  // connections are stored in
  // a bitmap
  if ( not multapses_ )
  {
    throw NotImplemented(
      "Connect doesn't support the suppression of multapses in the "
      "FixedTotalNumber connector." );
  }
}

void
nest::FixedTotalNumberBuilder::connect_()
{
  const int M = kernel().vp_manager.get_num_virtual_processes();
  const long size_sources = sources_->size();
  const long size_targets = targets_->size();

  // drawing connection ids

  // Compute the distribution of targets over processes using the modulo
  // function
  std::vector< size_t > number_of_targets_on_vp( M, 0 );
  std::vector< index > local_targets;
  local_targets.reserve(
    size_targets / kernel().mpi_manager.get_num_processes() );
  for ( size_t t = 0; t < targets_->size(); t++ )
  {
    int vp = kernel().vp_manager.suggest_vp_for_gid( ( *targets_ )[ t ] );
    ++number_of_targets_on_vp[ vp ];
    if ( kernel().vp_manager.is_local_vp( vp ) )
    {
      local_targets.push_back( ( *targets_ )[ t ] );
    }
  }

  // We use the multinomial distribution to determine the number of
  // connections that will be made on one virtual process, i.e. we
  // partition the set of edges into n_vps subsets. The number of
  // edges on one virtual process is binomially distributed with
  // the boundary condition that the sum of all edges over virtual
  // processes is the total number of edges.
  // To obtain the num_conns_on_vp we adapt the gsl
  // implementation of the multinomial distribution.

  // K from gsl is equivalent to M = n_vps
  // N is already taken from stack
  // p[] is targets_on_vp
  std::vector< long > num_conns_on_vp( M, 0 ); // corresponds to n[]

  // calculate exact multinomial distribution
  // get global rng that is tested for synchronization for all threads
  librandom::RngPtr grng = kernel().rng_manager.get_grng();

  // HEP: instead of counting upwards, we might count remaining_targets and
  // remaining_partitions down. why?
  // begin code adapted from gsl 1.8 //
  double sum_dist = 0.0; // corresponds to sum_p
  // norm is equivalent to size_targets
  unsigned int sum_partitions = 0; // corresponds to sum_n
// substituting gsl_ran call
#ifdef HAVE_GSL
  librandom::GSL_BinomialRandomDev bino( grng, 0, 0 );
#else
  librandom::BinomialRandomDev bino( grng, 0, 0 );
#endif

  for ( int k = 0; k < M; k++ )
  {
    if ( number_of_targets_on_vp[ k ] > 0 )
    {
      double num_local_targets =
        static_cast< double >( number_of_targets_on_vp[ k ] );
      double p_local = num_local_targets / ( size_targets - sum_dist );
      bino.set_p( p_local );
      bino.set_n( N_ - sum_partitions );
      num_conns_on_vp[ k ] = bino.ldev();
    }

    sum_dist += static_cast< double >( number_of_targets_on_vp[ k ] );
    sum_partitions += static_cast< unsigned int >( num_conns_on_vp[ k ] );
  }

// end code adapted from gsl 1.8

#pragma omp parallel
  {
    // get thread id
    const thread tid = kernel().vp_manager.get_thread_id();

    try
    {
      // allocate pointer to thread specific random generator
      const int vp_id = kernel().vp_manager.thread_to_vp( tid );

      if ( kernel().vp_manager.is_local_vp( vp_id ) )
      {
        librandom::RngPtr rng = kernel().rng_manager.get_rng( tid );

        // gather local target gids
        std::vector< index > thread_local_targets;
        thread_local_targets.reserve( number_of_targets_on_vp[ vp_id ] );

        std::vector< index >::const_iterator tgid_it = local_targets.begin();
        for ( ; tgid_it != local_targets.end(); ++tgid_it )
        {
          if ( kernel().vp_manager.suggest_vp_for_gid( *tgid_it ) == vp_id )
          {
            thread_local_targets.push_back( *tgid_it );
          }
        }

        assert(
          thread_local_targets.size() == number_of_targets_on_vp[ vp_id ] );

        while ( num_conns_on_vp[ vp_id ] > 0 )
        {

          // draw random numbers for source node from all source neurons
          const long s_index = rng->ulrand( size_sources );
          // draw random numbers for target node from
          // targets_on_vp on this virtual process
          const long t_index = rng->ulrand( thread_local_targets.size() );
          // map random number of source node to gid corresponding to
          // the source_adr vector
          const long sgid = ( *sources_ )[ s_index ];
          // map random number of target node to gid using the
          // targets_on_vp vector
          const long tgid = thread_local_targets[ t_index ];

          Node* const target =
            kernel().node_manager.get_node_or_proxy( tgid, tid );
          const thread target_thread = target->get_thread();

          if ( autapses_ or sgid != tgid )
          {
            single_connect_( sgid, *target, target_thread, rng );
            num_conns_on_vp[ vp_id ]--;
          }
        }
      }
    }
    catch ( std::exception& err )
    {
      // We must create a new exception here, err's lifetime ends at
      // the end of the catch block.
      exceptions_raised_.at( tid ) =
        lockPTR< WrappedThreadException >( new WrappedThreadException( err ) );
    }
  }
}


nest::BernoulliBuilder::BernoulliBuilder( GIDCollectionPTR sources,
  GIDCollectionPTR targets,
  const DictionaryDatum& conn_spec,
  const DictionaryDatum& syn_spec )
  : ConnBuilder( sources, targets, conn_spec, syn_spec )
{
  ParameterDatum* pd =
    dynamic_cast< ParameterDatum* >( ( *conn_spec )[ names::p ].datum() );
  if ( pd )
  {
    p_ = pd->get();
    pd->unlock();
    // TODO: Checks of parameter range
  }
  else
  {
    // TODO: Is it easier to only accept parameters?
    // Assume p is a scalar
    const double value = ( *conn_spec )[ names::p ];
    if ( value < 0 or 1 < value )
    {
      throw BadProperty( "Connection probability 0 <= p <= 1 required." );
    }
    // TODO: delete parameter in destructor?
    p_ = new ConstantParameter( value );
  }
}


void
nest::BernoulliBuilder::connect_()
{
#pragma omp parallel
  {
    // get thread id
    const thread tid = kernel().vp_manager.get_thread_id();

    try
    {
      // allocate pointer to thread specific random generator
      librandom::RngPtr rng = kernel().rng_manager.get_rng( tid );

      if ( loop_over_targets_() )
      {
        GIDCollection::const_iterator target_it = targets_->begin();
        for ( ; target_it < targets_->end(); ++target_it )
        {
          const index tgid = ( *target_it ).gid;
          Node* const target =
            kernel().node_manager.get_node_or_proxy( tgid, tid );
          if ( target->is_proxy() )
          {
            // skip array parameters handled in other virtual processes
            skip_conn_parameter_( tid );
            continue;
          }

          inner_connect_( tid, rng, target, tgid );
        }
      }

      else
      {
        const SparseNodeArray& local_nodes =
          kernel().node_manager.get_local_nodes( tid );
        SparseNodeArray::const_iterator n;
        for ( n = local_nodes.begin(); n != local_nodes.end(); ++n )
        {
          const index tgid = n->get_gid();

          // Is the local node in the targets list?
          if ( targets_->find( tgid ) < 0 )
          {
            continue;
          }

          inner_connect_( tid, rng, n->get_node(), tgid );
        }
      }
    }
    catch ( std::exception& err )
    {
      // We must create a new exception here, err's lifetime ends at
      // the end of the catch block.
      exceptions_raised_.at( tid ) =
        lockPTR< WrappedThreadException >( new WrappedThreadException( err ) );
    }
  } // of omp parallel
}

void
nest::BernoulliBuilder::inner_connect_( const int tid,
  librandom::RngPtr& rng,
  Node* target,
  index tgid )
{
  const thread target_thread = target->get_thread();

  // check whether the target is on our thread
  if ( tid != target_thread )
  {
    return;
  }

  // It is not possible to create multapses with this type of BernoulliBuilder,
  // hence leave out corresponding checks.

  GIDCollection::const_iterator source_it = sources_->begin();
  for ( ; source_it < sources_->end(); ++source_it )
  {
    const index sgid = ( *source_it ).gid;

    if ( not autapses_ and sgid == tgid )
    {
      continue;
    }
    if ( rng->drand() >= p_->value( rng, sgid, target, target_thread ) )
    {
      continue;
    }

    single_connect_( sgid, *target, target_thread, rng );
  }
}


nest::SymmetricBernoulliBuilder::SymmetricBernoulliBuilder(
  GIDCollectionPTR sources,
  GIDCollectionPTR targets,
  const DictionaryDatum& conn_spec,
  const DictionaryDatum& syn_spec )
  : ConnBuilder( sources, targets, conn_spec, syn_spec )
  , p_( ( *conn_spec )[ names::p ] )
{
  // This connector takes care of symmetric connections on its own
  creates_symmetric_connections_ = true;

  if ( p_ < 0 or 1 <= p_ )
  {
    throw BadProperty( "Connection probability 0 <= p < 1 required." );
  }

  if ( not multapses_ )
  {
    throw BadProperty( "Multapses must be enabled." );
  }

  if ( autapses_ )
  {
    throw BadProperty( "Autapses must be disabled." );
  }

  if ( not make_symmetric_ )
  {
    throw BadProperty( "Symmetric connections must be enabled." );
  }
}


void
nest::SymmetricBernoulliBuilder::connect_()
{
  // Allocate a pointer to the global random generator. This is used to create a
  // random generator for each thread, each using the same seed obtained from
  // the global rng, making all threads across all processes generate identical
  // random number streams. This is required to generate symmetric connections:
  // if we would loop only over local targets, we might miss the symmetric
  // counterpart to a connection where a local target is chosen as a source.
  librandom::RngPtr grng = kernel().rng_manager.get_grng();
  const unsigned long s =
    grng->ulrand( std::numeric_limits< unsigned int >::max() );

#pragma omp parallel
  {
    const thread tid = kernel().vp_manager.get_thread_id();

// Create a random generator for each thread, each using the same seed obtained
// from the global rng. This ensures that all threads across all processes
// generate identical random number streams.
#ifdef HAVE_GSL
    librandom::RngPtr rng(
      new librandom::GslRandomGen( gsl_rng_knuthran2002, s ) );
#else
    librandom::RngPtr rng = librandom::RandomGen::create_knuthlfg_rng( s );
#endif

    try
    {
#ifdef HAVE_GSL
      librandom::GSL_BinomialRandomDev bino( rng, 0, 0 );
#else
      librandom::BinomialRandomDev bino( rng, 0, 0 );
#endif
      bino.set_p( p_ );
      bino.set_n( sources_->size() );

      unsigned long indegree;
      index sgid;
      std::set< index > previous_sgids;
      Node* target;
      thread target_thread;
      Node* source;
      thread source_thread;

      for ( GIDCollection::const_iterator tgid = targets_->begin();
            tgid != targets_->end();
            ++tgid )
      {
        // sample indegree according to truncated Binomial distribution
        indegree = sources_->size();
        while ( indegree >= sources_->size() )
        {
          indegree = bino.ldev();
        }
        assert( indegree < sources_->size() );

        target = kernel().node_manager.get_node_or_proxy( ( *tgid ).gid, tid );
        target_thread = tid;

        // check whether the target is on this thread
        if ( target->is_proxy() )
        {
          target_thread = invalid_thread_;
        }

        previous_sgids.clear();

        // choose indegree number of sources randomly from all sources
        size_t i = 0;
        while ( i < indegree )
        {
          sgid = ( *sources_ )[ rng->ulrand( sources_->size() ) ];

          // Avoid autapses and multapses. Due to symmetric connectivity,
          // multapses might exist if the target neuron with gid sgid draws the
          // source with gid tgid while choosing sources itself.
          if ( sgid == ( *tgid ).gid
            or previous_sgids.find( sgid ) != previous_sgids.end() )
          {
            continue;
          }
          previous_sgids.insert( sgid );

          source = kernel().node_manager.get_node_or_proxy( sgid, tid );
          source_thread = tid;

          if ( source->is_proxy() )
          {
            source_thread = invalid_thread_;
          }

          // if target is local: connect
          if ( target_thread == tid )
          {
            assert( target != NULL );
            single_connect_( sgid, *target, target_thread, rng );
          }

          // if source is local: connect
          if ( source_thread == tid )
          {
            assert( source != NULL );
            single_connect_( ( *tgid ).gid, *source, source_thread, rng );
          }

          ++i;
        }
      }
    }
    catch ( std::exception& err )
    {
      // We must create a new exception here, err's lifetime ends at
      // the end of the catch block.
      exceptions_raised_.at( tid ) =
        lockPTR< WrappedThreadException >( new WrappedThreadException( err ) );
    }
  }
}


/**
 * The SPBuilder is in charge of the creation of synapses during the simulation
 * under the control of the structural plasticity manager
 * @param net the network
 * @param sources the source nodes on which synapses can be created/deleted
 * @param targets the target nodes on which synapses can be created/deleted
 * @param conn_spec connectivity specs
 * @param syn_spec synapse specs
 */
nest::SPBuilder::SPBuilder( GIDCollectionPTR sources,
  GIDCollectionPTR targets,
  const DictionaryDatum& conn_spec,
  const DictionaryDatum& syn_spec )
  : ConnBuilder( sources, targets, conn_spec, syn_spec )
{
  // Check that both pre and post synaptic element are provided
  if ( not use_pre_synaptic_element_ or not use_post_synaptic_element_ )
  {
    throw BadProperty(
      "pre_synaptic_element and/or post_synaptic_elements is missing" );
  }
}

void
nest::SPBuilder::update_delay( delay& d ) const
{
  if ( get_default_delay() )
  {
    DictionaryDatum syn_defaults =
      kernel().model_manager.get_connector_defaults( get_synapse_model() );
    const double delay = getValue< double >( syn_defaults, "delay" );
    d = Time( Time::ms( delay ) ).get_steps();
  }
}

void
nest::SPBuilder::sp_connect( const std::vector< index >& sources,
  const std::vector< index >& targets )
{
  connect_( sources, targets );

  // check if any exceptions have been raised
  for ( thread tid = 0; tid < kernel().vp_manager.get_num_threads(); ++tid )
  {
    if ( exceptions_raised_.at( tid ).valid() )
    {
      throw WrappedThreadException( *( exceptions_raised_.at( tid ) ) );
    }
  }
}

void
nest::SPBuilder::connect_()
{
  throw NotImplemented(
    "Connection without structural plasticity is not possible for this "
    "connection builder" );
}

/**
 * In charge of dynamically creating the new synapses
 * @param sources nodes from which synapses can be created
 * @param targets target nodes for the newly created synapses
 */
void
nest::SPBuilder::connect_( GIDCollectionPTR sources, GIDCollectionPTR targets )
{
  throw NotImplemented(
    "Connection without structural plasticity is not possible for this "
    "connection builder" );
}

void
nest::SPBuilder::connect_( const std::vector< index >& sources,
  const std::vector< index >& targets )
{
  // Code copied and adapted from OneToOneBuilder::connect_()
  // make sure that target and source population have the same size
  if ( sources.size() != targets.size() )
  {
    LOG( M_ERROR,
      "Connect",
      "Source and Target population must be of the same size." );
    throw DimensionMismatch();
  }

#pragma omp parallel
  {
    // get thread id
    const thread tid = kernel().vp_manager.get_thread_id();

    try
    {
      // allocate pointer to thread specific random generator
      librandom::RngPtr rng = kernel().rng_manager.get_rng( tid );

      std::vector< index >::const_iterator tgid_it = targets.begin();
      std::vector< index >::const_iterator sgid_it = sources.begin();
      for ( ; tgid_it != targets.end(); ++tgid_it, ++sgid_it )
      {
        assert( sgid_it != sources.end() );

        if ( *sgid_it == *tgid_it and not autapses_ )
        {
          continue;
        }

        if ( not change_connected_synaptic_elements(
               *sgid_it, *tgid_it, tid, 1 ) )
        {
          skip_conn_parameter_( tid );
          continue;
        }
        Node* const target =
          kernel().node_manager.get_node_or_proxy( *tgid_it, tid );
        // todo481 do we need to check for proxyness of the target?
        const thread target_thread = target->get_thread();

        single_connect_( *sgid_it, *target, target_thread, rng );
      }
    }
    catch ( std::exception& err )
    {
      // We must create a new exception here, err's lifetime ends at
      // the end of the catch block.
      exceptions_raised_.at( tid ) =
        lockPTR< WrappedThreadException >( new WrappedThreadException( err ) );
    }
  }
}<|MERGE_RESOLUTION|>--- conflicted
+++ resolved
@@ -448,13 +448,8 @@
         &target,
         target_thread,
         synapse_model_id_,
-<<<<<<< HEAD
         dummy_param_,
-        delay_->value_double( target_thread, rng ) );
-=======
-        params,
         delay_->value_double( target_thread, rng, sgid, &target ) );
->>>>>>> 4b755bc9
     }
     else if ( default_delay_ )
     {
@@ -1293,7 +1288,6 @@
   const DictionaryDatum& syn_spec )
   : ConnBuilder( sources, targets, conn_spec, syn_spec )
 {
-
   // check for potential errors
   long n_targets = static_cast< long >( targets_->size() );
   if ( n_targets == 0 )
@@ -1317,37 +1311,37 @@
 
     // verify that outdegree is not larger than target population if multapses
     // are disabled
-    if ( not multapses_ )
-    {
+  if ( not multapses_ )
+  {
       if ( value > n_targets )
-      {
-        throw BadProperty( "Outdegree cannot be larger than population size." );
-      }
+    {
+      throw BadProperty( "Outdegree cannot be larger than population size." );
+    }
       else if ( value == n_targets and not autapses_ )
-      {
-        LOG( M_WARNING,
-          "FixedOutDegreeBuilder::connect",
-          "Multapses and autapses prohibited. When the sources and the targets "
-          "have a non-empty "
-          "intersection, the connect algorithm will enter an infinite loop." );
-        return;
-      }
+    {
+      LOG( M_WARNING,
+        "FixedOutDegreeBuilder::connect",
+        "Multapses and autapses prohibited. When the sources and the targets "
+        "have a non-empty "
+        "intersection, the connect algorithm will enter an infinite loop." );
+      return;
+    }
 
       if ( value > 0.9 * n_targets )
-      {
-        LOG( M_WARNING,
-          "FixedOutDegreeBuilder::connect",
+    {
+      LOG( M_WARNING,
+        "FixedOutDegreeBuilder::connect",
           "Multapses are prohibited and you request more than 90% "
           "connectivity. "
-          "Expect long connecting times!" );
-      }
-    }
+        "Expect long connecting times!" );
+    }
+  }
 
     if ( value < 0 )
-    {
-      throw BadProperty( "Outdegree cannot be less than zero." );
-    }
-  }
+  {
+    throw BadProperty( "Outdegree cannot be less than zero." );
+  }
+}
 }
 
 void
@@ -1624,9 +1618,9 @@
     // Assume p is a scalar
     const double value = ( *conn_spec )[ names::p ];
     if ( value < 0 or 1 < value )
-    {
-      throw BadProperty( "Connection probability 0 <= p <= 1 required." );
-    }
+  {
+    throw BadProperty( "Connection probability 0 <= p <= 1 required." );
+  }
     // TODO: delete parameter in destructor?
     p_ = new ConstantParameter( value );
   }
