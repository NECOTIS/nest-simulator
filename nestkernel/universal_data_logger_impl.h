/*
 *  universal_data_logger_impl.h
 *
 *  This file is part of NEST.
 *
 *  Copyright (C) 2004 The NEST Initiative
 *
 *  NEST is free software: you can redistribute it and/or modify
 *  it under the terms of the GNU General Public License as published by
 *  the Free Software Foundation, either version 2 of the License, or
 *  (at your option) any later version.
 *
 *  NEST is distributed in the hope that it will be useful,
 *  but WITHOUT ANY WARRANTY; without even the implied warranty of
 *  MERCHANTABILITY or FITNESS FOR A PARTICULAR PURPOSE.  See the
 *  GNU General Public License for more details.
 *
 *  You should have received a copy of the GNU General Public License
 *  along with NEST.  If not, see <http://www.gnu.org/licenses/>.
 *
 */

#ifndef UNIVERSAL_DATA_LOGGER_IMPL_H
#define UNIVERSAL_DATA_LOGGER_IMPL_H

#include "universal_data_logger.h"

// Includes from nestkernel:
#include "event_delivery_manager_impl.h"
#include "kernel_manager.h"
#include "nest_time.h"
#include "node.h"


template < typename HostNode >
nest::UniversalDataLogger< HostNode >::UniversalDataLogger( HostNode& host )
  : host_( host )
  , data_loggers_()
{
}

template < typename HostNode >
void
nest::UniversalDataLogger< HostNode >::reset()
{
  for ( DLiter_ it = data_loggers_.begin(); it != data_loggers_.end(); ++it )
    it->reset();
}

template < typename HostNode >
void
nest::UniversalDataLogger< HostNode >::init()
{
  for ( DLiter_ it = data_loggers_.begin(); it != data_loggers_.end(); ++it )
    it->init();
}

template < typename HostNode >
void
nest::UniversalDataLogger< HostNode >::record_data( long_t step )
{
  for ( DLiter_ it = data_loggers_.begin(); it != data_loggers_.end(); ++it )
    it->record_data( host_, step );
}

template < typename HostNode >
void
nest::UniversalDataLogger< HostNode >::handle( const DataLoggingRequest& dlr )
{
  const rport rport = dlr.get_rport();
  assert( rport >= 1 );
  assert( static_cast< size_t >( rport ) <= data_loggers_.size() );
  data_loggers_[ rport - 1 ].handle( host_, dlr );
}

template < typename HostNode >
void
nest::UniversalDataLogger< HostNode >::DataLogger_::reset()
{
  data_.clear();
  next_rec_step_ = -1; // flag as uninitialized
}

template < typename HostNode >
void
nest::UniversalDataLogger< HostNode >::DataLogger_::init()
{
  if ( num_vars_ < 1 )
    return; // not recording anything

  // Next recording step is in current slice or beyond, indicates that
  // buffer is properly initialized.
  if ( next_rec_step_
    >= kernel().simulation_manager.get_slice_origin().get_steps() )
    return;

  // If we get here, the buffer has either never been initialized or has
  // been dormant during a period when the host node was frozen. We then
  // (re-)initialize.
  data_.clear();

  // store recording time in steps
  rec_int_steps_ = recording_interval_.get_steps();

  // set next recording step to first multiple of rec_int_steps_
  // beyond current time, shifted one to left, since rec_step marks
  // left of update intervals, and we want time stamps at right end of
  // update interval to be multiples of recording interval
  next_rec_step_ =
    ( kernel().simulation_manager.get_time().get_steps() / rec_int_steps_ + 1 )
      * rec_int_steps_
    - 1;

  // number of data points per slice
<<<<<<< HEAD
  const long_t recs_per_slice = static_cast< long_t >(
    std::ceil( kernel().connection_builder_manager.get_min_delay()
      / static_cast< double >( rec_int_steps_ ) ) );
=======
  const long_t recs_per_slice = static_cast< long_t >( std::ceil(
    kernel().connection_manager.get_min_delay() / static_cast< double >( rec_int_steps_ ) ) );
>>>>>>> fdfed898

  data_.resize( 2,
    DataLoggingReply::Container(
                  recs_per_slice, DataLoggingReply::Item( num_vars_ ) ) );

  next_rec_.resize( 2 );               // just for safety's sake
  next_rec_[ 0 ] = next_rec_[ 1 ] = 0; // start at beginning of buffer
}

template < typename HostNode >
void
nest::UniversalDataLogger< HostNode >::DataLogger_::record_data(
  const HostNode& host,
  long_t step )
{
  if ( num_vars_ < 1 || step < next_rec_step_ )
    return;

  const size_t wt = kernel().event_delivery_manager.write_toggle();

  assert( wt < next_rec_.size() );
  assert( wt < data_.size() );

  /* The following assertion may fire if the multimeter connected to
     this logger is frozen. In that case, handle() is not called and
     next_rec_[wt] never reset. The assert() prevents error propagation.
     This is not an exception, since I consider the chance of users
     freezing multimeters very slim.
     See #464 for details.
   */
  assert( next_rec_[ wt ] < data_[ wt ].size() );

  DataLoggingReply::Item& dest = data_[ wt ][ next_rec_[ wt ] ];

  // set time stamp: step is left end of update interval, so add 1
  dest.timestamp = Time::step( step + 1 );

  // obtain data through access functions, calling via pointer-to-member
  for ( size_t j = 0; j < num_vars_; ++j )
    dest.data[ j ] = ( ( host ).*( node_access_[ j ] ) )();

  next_rec_step_ += rec_int_steps_;

  /* We just increment. Construction ensures that we cannot overflow,
     and read-out resets.
     Overflow is possible if the multimeter is frozen, see #464.
     In that case, the assertion above will trigger.
  */
  ++next_rec_[ wt ];
}

template < typename HostNode >
void
nest::UniversalDataLogger< HostNode >::DataLogger_::handle( HostNode& host,
  const DataLoggingRequest& request )
{
  if ( num_vars_ < 1 )
    return; // nothing to do

  // The following assertions will fire if the user forgot to call init()
  // on the data logger.
  assert( next_rec_.size() == 2 );
  assert( data_.size() == 2 );

  // get read toggle and start and end of slice
  const size_t rt = kernel().event_delivery_manager.read_toggle();
  assert( not data_[ rt ].empty() );

  // Check if we have valid data, i.e., data with time stamps within the
  // past time slice. This may not be the case if the node has been frozen.
  // In that case, we still reset the recording marker, to prepare for the next
  // round.
  if ( data_[ rt ][ 0 ].timestamp
    <= kernel().simulation_manager.get_previous_slice_origin() )
  {
    next_rec_[ rt ] = 0;
    return;
  }

  // If recording interval and min_delay are not commensurable,
  // the last entry of data_ will not contain useful data for every
  // other slice. We mark this by time stamp -infinity.
  // Applying this mark here is less work than initializing all time stamps
  // to -infinity after each call to this function.
  if ( next_rec_[ rt ] < data_[ rt ].size() )
    data_[ rt ][ next_rec_[ rt ] ].timestamp = Time::neg_inf();

  // now create reply event and rigg it
  DataLoggingReply reply( data_[ rt ] );

  // "clear" data
  next_rec_[ rt ] = 0;

  reply.set_sender( host );
  reply.set_sender_gid( host.get_gid() );
  reply.set_receiver( request.get_sender() );
  reply.set_port( request.get_port() );

  // send it off
  kernel().event_delivery_manager.send_to_node( reply );
}

#endif // #ifndef UNIVERSAL_DATA_LOGGER_IMPL_H<|MERGE_RESOLUTION|>--- conflicted
+++ resolved
@@ -112,14 +112,9 @@
     - 1;
 
   // number of data points per slice
-<<<<<<< HEAD
   const long_t recs_per_slice = static_cast< long_t >(
-    std::ceil( kernel().connection_builder_manager.get_min_delay()
+    std::ceil( kernel().connection_manager.get_min_delay()
       / static_cast< double >( rec_int_steps_ ) ) );
-=======
-  const long_t recs_per_slice = static_cast< long_t >( std::ceil(
-    kernel().connection_manager.get_min_delay() / static_cast< double >( rec_int_steps_ ) ) );
->>>>>>> fdfed898
 
   data_.resize( 2,
     DataLoggingReply::Container(
