/*
 *  simulation_manager.cpp
 *
 *  This file is part of NEST.
 *
 *  Copyright (C) 2004 The NEST Initiative
 *
 *  NEST is free software: you can redistribute it and/or modify
 *  it under the terms of the GNU General Public License as published by
 *  the Free Software Foundation, either version 2 of the License, or
 *  (at your option) any later version.
 *
 *  NEST is distributed in the hope that it will be useful,
 *  but WITHOUT ANY WARRANTY; without even the implied warranty of
 *  MERCHANTABILITY or FITNESS FOR A PARTICULAR PURPOSE.  See the
 *  GNU General Public License for more details.
 *
 *  You should have received a copy of the GNU General Public License
 *  along with NEST.  If not, see <http://www.gnu.org/licenses/>.
 *
 */

#include "simulation_manager.h"

// C includes:
#include <sys/time.h>

// C++ includes:
#include <vector>

// Includes from libnestutil:
#include "compose.hpp"
#include "stopwatch.h"

// Includes from nestkernel:
#include "connection_manager_impl.h"
#include "kernel_manager.h"
#include "sibling_container.h"

// Includes from sli:
#include "dictutils.h"
#include "psignal.h"

nest::SimulationManager::SimulationManager()
  : simulating_( false )
  , clock_( Time::tic( 0L ) )
  , slice_( 0L )
  , to_do_( 0L )
  , to_do_total_( 0L )
  , from_step_( 0L )
  , to_step_( 0L ) // consistent with to_do_ == 0
  , t_real_( 0L )
  , terminate_( false )
  , simulated_( false )
  , print_time_( false )
  , use_wfr_( true )
  , wfr_comm_interval_( 1.0 )
  , wfr_tol_( 0.0001 )
  , wfr_max_iterations_( 15 )
  , wfr_interpolation_order_( 3 )
{
}

void
nest::SimulationManager::initialize()
{
  // set resolution, ensure clock is calibrated to new resolution
  Time::reset_resolution();
  clock_.calibrate();

  simulated_ = false;
}

void
nest::SimulationManager::finalize()
{
  nest::Time::reset_to_defaults();

  clock_.set_to_zero(); // ensures consistent state
  to_do_ = 0;
  slice_ = 0;
  from_step_ = 0;
  to_step_ = 0; // consistent with to_do_ = 0
}

void
nest::SimulationManager::set_status( const DictionaryDatum& d )
{
  // Create an instance of time converter here to capture the current
  // representation of time objects: TICS_PER_MS and TICS_PER_STEP
  // will be stored in time_converter.
  // This object can then be used to convert times in steps
  // (e.g. Connection::delay_) or tics to the new representation.
  // We pass this object to ConnectionManager::calibrate to update
  // all time objects in the connection system to the new representation.
  // MH 08-04-14
  TimeConverter time_converter;

  double time;
  if ( updateValue< double >( d, "time", time ) )
  {
    if ( time != 0.0 )
      throw BadProperty( "The simulation time can only be set to 0.0." );

    if ( clock_ > TimeZero )
    {
      // reset only if time has passed
      LOG( M_WARNING,
        "SimulationManager::set_status",
        "Simulation time reset to t=0.0. Resetting the simulation time is not "
        "fully supported in NEST at present. Some spikes may be lost, and "
        "stimulating devices may behave unexpectedly. PLEASE REVIEW YOUR "
        "SIMULATION OUTPUT CAREFULLY!" );

      clock_ = Time::step( 0 );
      from_step_ = 0;
      slice_ = 0;
      // clear all old spikes
      kernel().event_delivery_manager.configure_spike_buffers();
    }
  }

  updateValue< bool >( d, "print_time", print_time_ );

  // tics_per_ms and resolution must come after local_num_thread /
  // total_num_threads because they might reset the network and the time
  // representation
  double tics_per_ms = 0.0;
  bool tics_per_ms_updated =
    updateValue< double >( d, "tics_per_ms", tics_per_ms );
  double resd = 0.0;
  bool res_updated = updateValue< double >( d, "resolution", resd );

  if ( tics_per_ms_updated || res_updated )
  {
    if ( kernel().node_manager.size() > 1 ) // root always exists
    {
      LOG( M_ERROR,
        "SimulationManager::set_status",
        "Cannot change time representation after nodes have been created. "
        "Please call ResetKernel first." );
      throw KernelException();
    }
    else if ( has_been_simulated() ) // someone may have simulated empty network
    {
      LOG( M_ERROR,
        "SimulationManager::set_status",
        "Cannot change time representation after the network has been "
        "simulated. Please call ResetKernel first." );
      throw KernelException();
    }
    else if ( kernel().connection_manager.get_num_connections() != 0 )
    {
      LOG( M_ERROR,
        "SimulationManager::set_status",
        "Cannot change time representation after connections have been "
        "created. Please call ResetKernel first." );
      throw KernelException();
    }
    else if ( res_updated && tics_per_ms_updated ) // only allow TICS_PER_MS to
                                                   // be changed together with
                                                   // resolution
    {
      if ( resd < 1.0 / tics_per_ms )
      {
        LOG( M_ERROR,
          "SimulationManager::set_status",
          "Resolution must be greater than or equal to one tic. Value "
          "unchanged." );
        throw KernelException();
      }
      else
      {
        nest::Time::set_resolution( tics_per_ms, resd );
        // adjust to new resolution
        clock_.calibrate();
        // adjust delays in the connection system to new resolution
        kernel().connection_manager.calibrate( time_converter );
        kernel().model_manager.calibrate( time_converter );
        LOG( M_INFO,
          "SimulationManager::set_status",
          "tics per ms and resolution changed." );

        // make sure that wfr communication interval is always greater or equal
        // to resolution if no wfr is used explicitly set wfr_comm_interval
        // to resolution because communication in every step is needed
        if ( wfr_comm_interval_ < Time::get_resolution().get_ms()
          || not use_wfr_ )
        {
          wfr_comm_interval_ = Time::get_resolution().get_ms();
        }
      }
    }
    else if ( res_updated ) // only resolution changed
    {
      if ( resd < Time::get_ms_per_tic() )
      {
        LOG( M_ERROR,
          "SimulationManager::set_status",
          "Resolution must be greater than or equal to one tic. Value "
          "unchanged." );
        throw KernelException();
      }
      else
      {
        Time::set_resolution( resd );
        clock_.calibrate(); // adjust to new resolution
        // adjust delays in the connection system to new resolution
        kernel().connection_manager.calibrate( time_converter );
        kernel().model_manager.calibrate( time_converter );
        LOG( M_INFO,
          "SimulationManager::set_status",
          "Temporal resolution changed." );

        // make sure that wfr communication interval is always greater or equal
        // to resolution if no wfr is used explicitly set wfr_comm_interval
        // to resolution because communication in every step is needed
        if ( wfr_comm_interval_ < Time::get_resolution().get_ms()
          || not use_wfr_ )
        {
          wfr_comm_interval_ = Time::get_resolution().get_ms();
        }
      }
    }
    else
    {
      LOG( M_ERROR,
        "SimulationManager::set_status",
        "change of tics_per_step requires simultaneous specification of "
        "resolution." );
      throw KernelException();
    }
  }

  // The decision whether the waveform relaxation is used
  // must be set before nodes are created.
  // Important: wfr_comm_interval_ may change depending on use_wfr_
  bool wfr;
  if ( updateValue< bool >( d, "use_wfr", wfr ) )
  {
    if ( kernel().node_manager.size() > 1 )
    {
      LOG( M_ERROR,
        "SimulationManager::set_status",
        "Cannot enable/disable usage of waveform relaxation after nodes have "
        "been created. Please call ResetKernel first." );
      throw KernelException();
    }
    else
    {
      use_wfr_ = wfr;
      // if no wfr is used explicitly set wfr_comm_interval to resolution
      // because communication in every step is needed
      if ( not use_wfr_ )
      {
        wfr_comm_interval_ = Time::get_resolution().get_ms();
      }
    }
  }

  // wfr_comm_interval_ can only be changed if use_wfr_ is true and before
  // connections are created. If use_wfr_ is false wfr_comm_interval_ is set to
  // the resolution whenever the resolution changes.
  double wfr_interval;
  if ( updateValue< double >( d, "wfr_comm_interval", wfr_interval ) )
  {
    if ( not use_wfr_ )
    {
      LOG( M_ERROR,
        "SimulationManager::set_status",
        "Cannot set waveform communication interval when usage of waveform "
        "relaxation is disabled. Set use_wfr to true first." );
      throw KernelException();
    }
    else if ( kernel().connection_manager.get_num_connections() != 0 )
    {
      LOG( M_ERROR,
        "SimulationManager::set_status",
        "Cannot change waveform communication interval after connections have "
        "been created. Please call ResetKernel first." );
      throw KernelException();
    }
    else if ( wfr_interval < Time::get_resolution().get_ms() )
    {
      LOG( M_ERROR,
        "SimulationManager::set_status",
        "Communication interval of the waveform relaxation must be greater or "
        "equal to the resolution of the simulation." );
      throw KernelException();
    }
    else
    {
      LOG( M_INFO,
        "SimulationManager::set_status",
        "Waveform communication interval changed successfully. " );
      wfr_comm_interval_ = wfr_interval;
    }
  }

  // set the convergence tolerance for the waveform relaxation method
  double tol;
  if ( updateValue< double >( d, "wfr_tol", tol ) )
  {
    if ( tol < 0.0 )
      LOG( M_ERROR,
        "SimulationManager::set_status",
        "Tolerance must be zero or positive" );
    else
      wfr_tol_ = tol;
  }

  // set the maximal number of iterations for the waveform relaxation method
  long max_iter;
  if ( updateValue< long >( d, "wfr_max_iterations", max_iter ) )
  {
    if ( max_iter <= 0 )
      LOG( M_ERROR,
        "SimulationManager::set_status",
        "Maximal number of iterations  for the waveform relaxation must be "
        "positive. To disable waveform relaxation set use_wfr instead." );
    else
      wfr_max_iterations_ = max_iter;
  }

  // set the interpolation order for the waveform relaxation method
  long interp_order;
  if ( updateValue< long >( d, "wfr_interpolation_order", interp_order ) )
  {
    if ( ( interp_order < 0 ) || ( interp_order == 2 ) || ( interp_order > 3 ) )
      LOG( M_ERROR,
        "SimulationManager::set_status",
        "Interpolation order must be 0, 1, or 3." );
    else
      wfr_interpolation_order_ = interp_order;
  }
}

void
nest::SimulationManager::get_status( DictionaryDatum& d )
{
  def< double >( d, "ms_per_tic", Time::get_ms_per_tic() );
  def< double >( d, "tics_per_ms", Time::get_tics_per_ms() );
  def< long >( d, "tics_per_step", Time::get_tics_per_step() );
  def< double >( d, "resolution", Time::get_resolution().get_ms() );

  def< double >( d, "T_min", Time::min().get_ms() );
  def< double >( d, "T_max", Time::max().get_ms() );

  def< double >( d, "time", get_time().get_ms() );
  def< long >( d, "to_do", to_do_ );
  def< bool >( d, "print_time", print_time_ );

  def< bool >( d, "use_wfr", use_wfr_ );
  def< double >( d, "wfr_comm_interval", wfr_comm_interval_ );
  def< double >( d, "wfr_tol", wfr_tol_ );
  def< long >( d, "wfr_max_iterations", wfr_max_iterations_ );
  def< long >( d, "wfr_interpolation_order", wfr_interpolation_order_ );
}

void
nest::SimulationManager::simulate( Time const& t )
{
  assert( kernel().is_initialized() );

  t_real_ = 0;
  t_slice_begin_ = timeval();
  t_slice_end_ = timeval();

  if ( t == Time::ms( 0.0 ) )
    return;

  if ( t < Time::step( 1 ) )
  {
    LOG( M_ERROR,
      "SimulationManager::simulate",
      String::compose( "Simulation time must be >= %1 ms (one time step).",
           Time::get_resolution().get_ms() ) );
    throw KernelException();
  }

  if ( t.is_finite() )
  {
    Time time1 = clock_ + t;
    if ( !time1.is_finite() )
    {
      std::string msg = String::compose(
        "A clock overflow will occur after %1 of %2 ms. Please reset network "
        "clock first!",
        ( Time::max() - clock_ ).get_ms(),
        t.get_ms() );
      LOG( M_ERROR, "SimulationManager::simulate", msg );
      throw KernelException();
    }
  }
  else
  {
    std::string msg = String::compose(
      "The requested simulation time exceeds the largest time NEST can handle "
      "(T_max = %1 ms). Please use a shorter time!",
      Time::max().get_ms() );
    LOG( M_ERROR, "SimulationManager::simulate", msg );
    throw KernelException();
  }

  to_do_ += t.get_steps();
  to_do_total_ = to_do_;

  const size_t num_active_nodes = prepare_simulation_();

  // from_step_ is not touched here.  If we are at the beginning
  // of a simulation, it has been reset properly elsewhere.  If
  // a simulation was ended and is now continued, from_step_ will
  // have the proper value.  to_step_ is set as in advance_time().

  delay end_sim = from_step_ + to_do_;
  if ( kernel().connection_manager.get_min_delay() < end_sim )
    to_step_ =
      kernel()
        .connection_manager.get_min_delay(); // update to end of time slice
  else
    to_step_ = end_sim; // update to end of simulation time

  // Warn about possible inconsistencies, see #504.
  // This test cannot come any earlier, because we first need to compute
  // min_delay_
  // above.
  if ( t.get_steps() % kernel().connection_manager.get_min_delay() != 0 )
    LOG( M_WARNING,
      "SimulationManager::simulate",
      "The requested simulation time is not an integer multiple of the minimal "
      "delay in the network. This may result in inconsistent results under the "
      "following conditions: (i) A network contains more than one source of "
      "randomness, e.g., two different poisson_generators, and (ii) Simulate "
      "is called repeatedly with simulation times that are not multiples of "
      "the minimal delay." );

  resume_( num_active_nodes );

  finalize_simulation_();
}

void
nest::SimulationManager::resume_( size_t num_active_nodes )
{
  assert( kernel().is_initialized() );

  std::ostringstream os;
  double t_sim = to_do_ * Time::get_resolution().get_ms();

  os << "Number of local nodes: " << num_active_nodes << std::endl;
  os << "Simulaton time (ms): " << t_sim;

#ifdef _OPENMP
  os << std::endl
     << "Number of OpenMP threads: " << kernel().vp_manager.get_num_threads();
#else
  os << std::endl
     << "Not using OpenMP";
#endif

#ifdef HAVE_MPI
  os << std::endl
     << "Number of MPI processes: " << kernel().mpi_manager.get_num_processes();
#else
  os << std::endl
     << "Not using MPI";
#endif

  LOG( M_INFO, "SimulationManager::resume", os.str() );


  terminate_ = false;

  if ( to_do_ == 0 )
    return;

  if ( print_time_ )
  {
    // TODO: Remove direct output
    std::cout << std::endl;
    print_progress_();
  }

  simulating_ = true;
  simulated_ = true;

  update_();

  simulating_ = false;

  if ( print_time_ )
    std::cout << std::endl;

  kernel().mpi_manager.synchronize();

  if ( terminate_ )
  {
    LOG( M_ERROR,
      "SimulationManager::resume",
      "Exiting on error or user signal." );
    LOG( M_ERROR,
      "SimulationManager::resume",
      "SimulationManager: Use 'ResumeSimulation' to resume." );

    if ( SLIsignalflag != 0 )
    {
      SystemSignal signal( SLIsignalflag );
      SLIsignalflag = 0;
      throw signal;
    }
    else
      throw SimulationError();
  }

  LOG( M_INFO, "SimulationManager::resume", "Simulation finished." );
}

size_t
nest::SimulationManager::prepare_simulation_()
{
  assert( to_do_ != 0 ); // This is checked in simulate()

  // Reset profiling timers and counters within event_delivery_manager
  kernel().event_delivery_manager.reset_timers_counters();

  // find shortest and longest delay across all MPI processes
  // this call sets the member variables
  kernel().connection_manager.update_delay_extrema_();
  kernel().event_delivery_manager.init_moduli();

  // Check for synchronicity of global rngs over processes.
  // We need to do this ahead of any simulation in case random numbers
  // have been consumed on the SLI level.
  if ( kernel().mpi_manager.get_num_processes() > 1 )
  {
    if ( !kernel().mpi_manager.grng_synchrony(
           kernel().rng_manager.get_grng()->ulrand( 100000 ) ) )
    {
      LOG( M_ERROR,
        "SimulationManager::simulate",
        "Global Random Number Generators are not synchronized prior to "
        "simulation." );
      throw KernelException();
    }
  }

  // if at the beginning of a simulation, set up spike buffers
  if ( !simulated_ )
    kernel().event_delivery_manager.configure_spike_buffers();

  kernel().node_manager.ensure_valid_thread_local_ids();
  const size_t num_active_nodes = kernel().node_manager.prepare_nodes();

  kernel().model_manager.create_secondary_events_prototypes();

  // we have to do enter_runtime after prepre_nodes, since we use
  // calibrate to map the ports of MUSIC devices, which has to be done
  // before enter_runtime
  if ( !simulated_ ) // only enter the runtime mode once
  {
    double tick = Time::get_resolution().get_ms()
      * kernel().connection_manager.get_min_delay();
    kernel().music_manager.enter_runtime( tick );
  }

  if ( kernel().node_manager.have_nodes_changed()
    || kernel().connection_manager.have_connections_changed() )
  {
<<<<<<< HEAD
#pragma omp parallel
    {
      Stopwatch sw_reset_connections;
      Stopwatch sw_sort;
      Stopwatch sw_gather_target_data;

      const thread tid = kernel().vp_manager.get_thread_id();
      sw_reset_connections.start();
      kernel().connection_manager.restructure_connection_tables( tid );
      sw_reset_connections.stop();
      sw_sort.start();
      kernel().connection_manager.sort_connections(
        tid ); // TODO@5g: move into restructure_
      sw_sort.stop();
      sw_gather_target_data.start();
      kernel().event_delivery_manager.gather_target_data( tid );
      sw_gather_target_data.stop();

      if ( tid == 0 )
      {
        sw_reset_connections.print( "0] ResetConnections time: " );
        sw_sort.print( "0] SortConnections time: " );
        sw_gather_target_data.print( "0] GatherTargetData time: " );
      }
    }
=======
    sw_reset_connections.start();
    kernel().connection_manager.restructure_connection_tables();
    sw_reset_connections.stop();
    sw_sort.start();
    kernel()
      .connection_manager.sort_connections(); // TODO@5g: move into restructure_
    sw_sort.stop();
    sw_gather_target_data.start();
    kernel().event_delivery_manager.gather_target_data();
    sw_gather_target_data.stop();
>>>>>>> ba44ac52
    kernel().node_manager.set_have_nodes_changed( false );
    kernel().connection_manager.set_have_connections_changed( false );
  }

  if ( kernel().mpi_manager.get_rank() < 30 )
  {
<<<<<<< HEAD
=======
    sw_reset_connections.print( "0] ResetConnections time: " );
    sw_sort.print( "0] SortConnections time: " );
    sw_gather_target_data.print( "0] GatherTargetData time: " );
>>>>>>> ba44ac52
    kernel().event_delivery_manager.sw_collocate_target_data.print(
      "--collocate: " );
    kernel().event_delivery_manager.sw_communicate_target_data.print(
      "--communicate: " );
    kernel().event_delivery_manager.sw_deliver_target_data.print(
      "--deliver: " );
    std::cout << "0] CommSteps(Rounds)TargetData: "
              << kernel().event_delivery_manager.comm_steps_target_data << "("
              << kernel().event_delivery_manager.comm_rounds_target_data << ")"
              << std::endl;
  }

  return num_active_nodes;
}

bool
nest::SimulationManager::wfr_update_( Node* n )
{
  return ( n->wfr_update( clock_, from_step_, to_step_ ) );
}

void
nest::SimulationManager::update_()
{
  // to store done values of the different threads
  std::vector< bool > done;
  bool done_all = true;
  delay old_to_step;

  std::vector< lockPTR< WrappedThreadException > > exceptions_raised(
    kernel().vp_manager.get_num_threads() );
// parallel section begins
#pragma omp parallel
  {
    const thread tid = kernel().vp_manager.get_thread_id();
    Stopwatch sw_total;
    Stopwatch sw_update;
    Stopwatch sw_gather_spike_data;

    sw_total.start();
    do
    {
      if ( print_time_ )
        gettimeofday( &t_slice_begin_, NULL );

      if ( kernel().sp_manager.is_structural_plasticity_enabled()
        && ( clock_.get_steps() + from_step_ )
            % kernel().sp_manager.get_structural_plasticity_update_interval()
          == 0 )
      {
        for ( std::vector< Node* >::const_iterator i =
                kernel().node_manager.get_nodes_on_thread( tid ).begin();
              i != kernel().node_manager.get_nodes_on_thread( tid ).end();
              ++i )
        {
          ( *i )->update_synaptic_elements(
            Time( Time::step( clock_.get_steps() + from_step_ ) ).get_ms() );
        }
#pragma omp barrier
#pragma omp single
        {
          kernel().sp_manager.update_structural_plasticity();
        }
        // Remove 10% of the vacant elements
        for ( std::vector< Node* >::const_iterator i =
                kernel().node_manager.get_nodes_on_thread( tid ).begin();
              i != kernel().node_manager.get_nodes_on_thread( tid ).end();
              ++i )
        {
          ( *i )->decay_synaptic_elements_vacant();
        }

        kernel().connection_manager.restructure_connection_tables( tid );
        kernel().connection_manager.sort_connections( tid );
        kernel().event_delivery_manager.gather_target_data( tid );

        kernel().connection_manager.print_source_table( tid );
        kernel().connection_manager.print_connections( tid );
        kernel().connection_manager.print_targets( tid );
      }


      if ( from_step_ == 0 ) // deliver only at beginning of slice
      {
// kernel().event_delivery_manager.deliver_events( tid );
#ifdef HAVE_MUSIC
// advance the time of music by one step (min_delay * h) must
// be done after deliver_events_() since it calls
// music_event_out_proxy::handle(), which hands the spikes over to
// MUSIC *before* MUSIC time is advanced

// wait until all threads are done -> synchronize
#pragma omp barrier
// the following block is executed by the master thread only
// the other threads are enforced to wait at the end of the block
#pragma omp master
        {
          // advance the time of music by one step (min_delay * h) must
          // be done after deliver_events_() since it calls
          // music_event_out_proxy::handle(), which hands the spikes over to
          // MUSIC *before* MUSIC time is advanced
          if ( slice_ > 0 )
            kernel().music_manager.advance_music_time();

          // the following could be made thread-safe
          kernel().music_manager.update_music_event_handlers(
            clock_, from_step_, to_step_ );
        }
// end of master section, all threads have to synchronize at this point
#pragma omp barrier
#endif
      }

      // TODO@5g: implement secondary events
      // preliminary update of nodes that use waveform relaxtion
      if ( false && kernel().node_manager.any_node_uses_wfr() )
      {
#pragma omp single
        {
          // if the end of the simulation is in the middle
          // of a min_delay_ step, we need to make a complete
          // step in the wfr_update and only do
          // the partial step in the final update
          // needs to be done in omp single since to_step_ is a scheduler
          // variable
          old_to_step = to_step_;
          if ( to_step_ < kernel().connection_manager.get_min_delay() )
            to_step_ = kernel().connection_manager.get_min_delay();
        }

        bool max_iterations_reached = true;
        const std::vector< Node* >& thread_local_wfr_nodes =
          kernel().node_manager.get_wfr_nodes_on_thread( tid );
        for ( long n = 0; n < wfr_max_iterations_; ++n )
        {
          bool done_p = true;

          // this loop may be empty for those threads
          // that do not have any nodes requiring wfr_update
          for ( std::vector< Node* >::const_iterator i =
                  thread_local_wfr_nodes.begin();
                i != thread_local_wfr_nodes.end();
                ++i )
            done_p = wfr_update_( *i ) && done_p;

// add done value of thread p to done vector
#pragma omp critical
          done.push_back( done_p );
// parallel section ends, wait until all threads are done -> synchronize
#pragma omp barrier

// the following block is executed by a single thread
// the other threads wait at the end of the block
#pragma omp single
          {
            // set done_all
            for ( size_t i = 0; i < done.size(); i++ )
              done_all = done[ i ] && done_all;

            // gather SecondaryEvents (e.g. GapJunctionEvents)
            kernel().event_delivery_manager.gather_events( done_all );

            // reset done and done_all
            //(needs to be in the single threaded part)
            done_all = true;
            done.clear();
          }

          // deliver SecondaryEvents generated during wfr_update
          // returns the done value over all threads
          done_p = kernel().event_delivery_manager.deliver_events( tid );

          if ( done_p )
          {
            max_iterations_reached = false;
            break;
          }
        } // of for (wfr_max_iterations) ...

#pragma omp single
        {
          to_step_ = old_to_step;
          if ( max_iterations_reached )
          {
            std::string msg = String::compose(
              "Maximum number of iterations reached at interval %1-%2 ms",
              clock_.get_ms(),
              clock_.get_ms() + to_step_ * Time::get_resolution().get_ms() );
            LOG( M_WARNING, "SimulationManager::wfr_update", msg );
          }
        }

      } // of if(any_node_uses_wfr)
      // end of preliminary update

      sw_update.start();
      const std::vector< Node* >& thread_local_nodes =
        kernel().node_manager.get_nodes_on_thread( tid );
      for (
        std::vector< Node* >::const_iterator node = thread_local_nodes.begin();
        node != thread_local_nodes.end();
        ++node )
      {
        // We update in a parallel region. Therefore, we need to catch
        // exceptions here and then handle them after the parallel region.
        try
        {
          if ( not( *node )->is_frozen() )
            ( *node )->update( clock_, from_step_, to_step_ );
        }
        catch ( std::exception& e )
        {
          // so throw the exception after parallel region
          exceptions_raised.at( tid ) = lockPTR< WrappedThreadException >(
            new WrappedThreadException( e ) );
          terminate_ = true;
        }
      }

// parallel section ends, wait until all threads are done -> synchronize
#pragma omp barrier
      sw_update.stop();

      sw_gather_spike_data.start();
      if ( to_step_ == kernel().connection_manager.get_min_delay() ) // gather
                                                                     // only at
                                                                     // end of
                                                                     // slice
      {
        // kernel().event_delivery_manager.gather_events( true );
        kernel().event_delivery_manager.gather_spike_data( tid );
      }
      sw_gather_spike_data.stop();

#pragma omp barrier

// the following block is executed by the master thread only
// the other threads are enforced to wait at the end of the block
#pragma omp master
      {
        // gather only at end of slice
        // if ( to_step_ == kernel().connection_manager.get_min_delay() )
        //   kernel().event_delivery_manager.gather_events( true );

        advance_time_();

        if ( SLIsignalflag != 0 )
        {
          LOG( M_INFO,
            "SimulationManager::update",
            "Simulation exiting on user signal." );
          terminate_ = true;
        }

        if ( print_time_ )
        {
          gettimeofday( &t_slice_end_, NULL );
          print_progress_();
        }
      }
// end of master section, all threads have to synchronize at this point
#pragma omp barrier

    } while ( ( to_do_ != 0 ) && ( !terminate_ ) );

    sw_total.stop();
    // TODO@5g: implement SP
    // End of the slice, we update the number of synaptic element
    // for ( std::vector< Node* >::const_iterator i =
    //         kernel().node_manager.get_nodes_on_thread( tid ).begin();
    //       i != kernel().node_manager.get_nodes_on_thread( tid ).end();
    //       ++i )
    // {
    //   ( *i )->update_synaptic_elements(
    //     Time( Time::step( clock_.get_steps() + to_step_ ) ).get_ms() );
    // }

    if ( tid == 0 && kernel().mpi_manager.get_rank() < 30 )
    {
      sw_update.print( "0] Update time: " );
      sw_gather_spike_data.print( "0] GatherSpikeData time: " );
      kernel().event_delivery_manager.sw_collocate.print( "--collocate: " );
      kernel().event_delivery_manager.sw_communicate.print( "--communicate: " );
      kernel().event_delivery_manager.sw_deliver.print( "--deliver: " );
      kernel().event_delivery_manager.sw_send.print( "--send: " );
      sw_total.print( "0] Total time: " );
      std::cout << "0] CommSteps(Rounds)SpikeData: "
                << kernel().event_delivery_manager.comm_steps_spike_data << "("
                << kernel().event_delivery_manager.comm_rounds_spike_data << ")"
                << std::endl;
    }

  } // end of #pragma parallel omp

  // check if any exceptions have been raised
  for ( thread tid = 0; tid < kernel().vp_manager.get_num_threads(); ++tid )
    if ( exceptions_raised.at( tid ).valid() )
      throw WrappedThreadException( *( exceptions_raised.at( tid ) ) );
}

void
nest::SimulationManager::finalize_simulation_()
{
  if ( not simulated_ )
  {
    return;
  }

  // Check for synchronicity of global rngs over processes
  // TODO: This seems double up, there is such a test at end of simulate()
  if ( kernel().mpi_manager.get_num_processes() > 1 )
  {
    if ( !kernel().mpi_manager.grng_synchrony(
           kernel().rng_manager.get_grng()->ulrand( 100000 ) ) )
    {
      LOG( M_ERROR,
        "SimulationManager::simulate",
        "Global Random Number Generators are not synchronized after "
        "simulation." );
      throw KernelException();
    }
  }
  kernel().node_manager.finalize_nodes();
}

void
nest::SimulationManager::reset_network()
{
  if ( not has_been_simulated() )
    return; // nothing to do


  kernel().event_delivery_manager.clear_pending_spikes();

  kernel().node_manager.reset_nodes_state();

  // ConnectionManager doesn't support resetting dynamic synapses yet
  LOG( M_WARNING,
    "SimulationManager::ResetNetwork",
    "Synapses with internal dynamics (facilitation, STDP) are not reset.\n"
    "This will be implemented in a future version of NEST." );
}

void
nest::SimulationManager::advance_time_()
{
  // time now advanced time by the duration of the previous step
  to_do_ -= to_step_ - from_step_;

  // advance clock, update modulos, slice counter only if slice completed
  if ( ( delay ) to_step_ == kernel().connection_manager.get_min_delay() )
  {
    clock_ += Time::step( kernel().connection_manager.get_min_delay() );
    ++slice_;
    kernel().event_delivery_manager.update_moduli();
    from_step_ = 0;
  }
  else
    from_step_ = to_step_;

  long end_sim = from_step_ + to_do_;

  if ( kernel().connection_manager.get_min_delay() < ( delay ) end_sim )
    // update to end of time slice
    to_step_ = kernel().connection_manager.get_min_delay();
  else
    to_step_ = end_sim; // update to end of simulation time

  assert( to_step_ - from_step_
    <= ( long ) kernel().connection_manager.get_min_delay() );
}

void
nest::SimulationManager::print_progress_()
{
  double rt_factor = 0.0;

  if ( t_slice_end_.tv_sec != 0 )
  {
    // usec
    long t_real_s = ( t_slice_end_.tv_sec - t_slice_begin_.tv_sec ) * 1e6;
    // usec
    t_real_ += t_real_s + ( t_slice_end_.tv_usec - t_slice_begin_.tv_usec );
    // ms
    double t_real_acc = ( t_real_ ) / 1000.;
    double t_sim_acc =
      ( to_do_total_ - to_do_ ) * Time::get_resolution().get_ms();
    rt_factor = t_sim_acc / t_real_acc;
  }

  int percentage = ( 100 - int( float( to_do_ ) / to_do_total_ * 100 ) );

  std::cout << "\r" << std::setw( 3 ) << std::right << percentage << " %: "
            << "network time: " << std::fixed << std::setprecision( 1 )
            << clock_.get_ms() << " ms, "
            << "realtime factor: " << std::setprecision( 4 ) << rt_factor
            << std::resetiosflags( std::ios_base::floatfield );
  std::flush( std::cout );
}

nest::Time const
nest::SimulationManager::get_previous_slice_origin() const
{
  return clock_ - Time::step( kernel().connection_manager.get_min_delay() );
}<|MERGE_RESOLUTION|>--- conflicted
+++ resolved
@@ -556,6 +556,9 @@
   // we have to do enter_runtime after prepre_nodes, since we use
   // calibrate to map the ports of MUSIC devices, which has to be done
   // before enter_runtime
+  Stopwatch sw_reset_connections;
+  Stopwatch sw_sort;
+  Stopwatch sw_gather_target_data;
   if ( !simulated_ ) // only enter the runtime mode once
   {
     double tick = Time::get_resolution().get_ms()
@@ -566,7 +569,6 @@
   if ( kernel().node_manager.have_nodes_changed()
     || kernel().connection_manager.have_connections_changed() )
   {
-<<<<<<< HEAD
 #pragma omp parallel
     {
       Stopwatch sw_reset_connections;
@@ -592,30 +594,12 @@
         sw_gather_target_data.print( "0] GatherTargetData time: " );
       }
     }
-=======
-    sw_reset_connections.start();
-    kernel().connection_manager.restructure_connection_tables();
-    sw_reset_connections.stop();
-    sw_sort.start();
-    kernel()
-      .connection_manager.sort_connections(); // TODO@5g: move into restructure_
-    sw_sort.stop();
-    sw_gather_target_data.start();
-    kernel().event_delivery_manager.gather_target_data();
-    sw_gather_target_data.stop();
->>>>>>> ba44ac52
     kernel().node_manager.set_have_nodes_changed( false );
     kernel().connection_manager.set_have_connections_changed( false );
   }
 
   if ( kernel().mpi_manager.get_rank() < 30 )
   {
-<<<<<<< HEAD
-=======
-    sw_reset_connections.print( "0] ResetConnections time: " );
-    sw_sort.print( "0] SortConnections time: " );
-    sw_gather_target_data.print( "0] GatherTargetData time: " );
->>>>>>> ba44ac52
     kernel().event_delivery_manager.sw_collocate_target_data.print(
       "--collocate: " );
     kernel().event_delivery_manager.sw_communicate_target_data.print(
@@ -700,7 +684,7 @@
 
       if ( from_step_ == 0 ) // deliver only at beginning of slice
       {
-// kernel().event_delivery_manager.deliver_events( tid );
+        // kernel().event_delivery_manager.deliver_events( tid );
 #ifdef HAVE_MUSIC
 // advance the time of music by one step (min_delay * h) must
 // be done after deliver_events_() since it calls
