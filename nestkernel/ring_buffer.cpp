/*
 *  ring_buffer.cpp
 *
 *  This file is part of NEST.
 *
 *  Copyright (C) 2004 The NEST Initiative
 *
 *  NEST is free software: you can redistribute it and/or modify
 *  it under the terms of the GNU General Public License as published by
 *  the Free Software Foundation, either version 2 of the License, or
 *  (at your option) any later version.
 *
 *  NEST is distributed in the hope that it will be useful,
 *  but WITHOUT ANY WARRANTY; without even the implied warranty of
 *  MERCHANTABILITY or FITNESS FOR A PARTICULAR PURPOSE.  See the
 *  GNU General Public License for more details.
 *
 *  You should have received a copy of the GNU General Public License
 *  along with NEST.  If not, see <http://www.gnu.org/licenses/>.
 *
 */

#include "ring_buffer.h"

nest::RingBuffer::RingBuffer()
<<<<<<< HEAD
  : buffer_( 0.0, Network::get_network().get_min_delay() + Network::get_network().get_max_delay() )
=======
  : buffer_( Scheduler::get_min_delay() + Scheduler::get_max_delay(), 0.0 )
>>>>>>> f27448f6
{
}

void
nest::RingBuffer::resize()
{
  size_t size = Network::get_network().get_min_delay() + Network::get_network().get_max_delay();
  if ( buffer_.size() != size )
  {
    buffer_.resize( size );
  }
}

void
nest::RingBuffer::clear()
{
  resize(); // does nothing if size is fine
  // clear all elements
  buffer_.assign( buffer_.size(), 0.0 );
}


nest::MultRBuffer::MultRBuffer()
<<<<<<< HEAD
  : buffer_( 0.0, Network::get_network().get_min_delay() + Network::get_network().get_max_delay() )
=======
  : buffer_( Scheduler::get_min_delay() + Scheduler::get_max_delay(), 0.0 )
>>>>>>> f27448f6
{
}

void
nest::MultRBuffer::resize()
{
  size_t size = Network::get_network().get_min_delay() + Network::get_network().get_max_delay();
  if ( buffer_.size() != size )
  {
    buffer_.resize( size );
  }
}

void
nest::MultRBuffer::clear()
{
  // clear all elements
  buffer_.assign( buffer_.size(), 0.0 );
}


nest::ListRingBuffer::ListRingBuffer()
  : buffer_( Network::get_network().get_min_delay() + Network::get_network().get_max_delay() )
{
}

void
nest::ListRingBuffer::resize()
{
  size_t size = Network::get_network().get_min_delay() + Network::get_network().get_max_delay();
  if ( buffer_.size() != size )
  {
    buffer_.resize( size );
  }
}

void
nest::ListRingBuffer::clear()
{
  resize(); // does nothing if size is fine
  // clear all elements
  for ( unsigned int i = 0; i < buffer_.size(); i++ )
  {
    buffer_[ i ].clear();
  }
}<|MERGE_RESOLUTION|>--- conflicted
+++ resolved
@@ -23,11 +23,7 @@
 #include "ring_buffer.h"
 
 nest::RingBuffer::RingBuffer()
-<<<<<<< HEAD
-  : buffer_( 0.0, Network::get_network().get_min_delay() + Network::get_network().get_max_delay() )
-=======
-  : buffer_( Scheduler::get_min_delay() + Scheduler::get_max_delay(), 0.0 )
->>>>>>> f27448f6
+  : buffer_( Network::get_network().get_min_delay() + Network::get_network().get_max_delay(), 0.0 )
 {
 }
 
@@ -51,11 +47,7 @@
 
 
 nest::MultRBuffer::MultRBuffer()
-<<<<<<< HEAD
-  : buffer_( 0.0, Network::get_network().get_min_delay() + Network::get_network().get_max_delay() )
-=======
-  : buffer_( Scheduler::get_min_delay() + Scheduler::get_max_delay(), 0.0 )
->>>>>>> f27448f6
+  : buffer_( Network::get_network().get_min_delay() + Network::get_network().get_max_delay(), 0.0 )
 {
 }
 
