# -*- coding: utf-8 -*-
#
# test_stdp_dopa.py
#
# This file is part of NEST.
#
# Copyright (C) 2004 The NEST Initiative
#
# NEST is free software: you can redistribute it and/or modify
# it under the terms of the GNU General Public License as published by
# the Free Software Foundation, either version 2 of the License, or
# (at your option) any later version.
#
# NEST is distributed in the hope that it will be useful,
# but WITHOUT ANY WARRANTY; without even the implied warranty of
# MERCHANTABILITY or FITNESS FOR A PARTICULAR PURPOSE.  See the
# GNU General Public License for more details.
#
# You should have received a copy of the GNU General Public License
# along with NEST.  If not, see <http://www.gnu.org/licenses/>.

# Begin Documentation
# Name: testsuite::test_stdp_dopa - script to test stdp_dopamine_synapse model
#       implementing dopamine-dependent spike-timing dependent plasticity as
#       defined in [1], based on [2].
# Two neurons, which fire poisson like, are connected by a
# stdp_dopamine_synapse. Dopamine is release by a third neuron,
# which also fires poisson like.
#
# author: Wiebke Potjans
# date: October 2010

import numpy as np
import nest

nest.ResetKernel()
nest.SetKernelStatus(
    {'overwrite_files': True})  # set to True to permit overwriting

delay = 1.  # the delay in ms

w_ex = 45.
g = 3.83
w_in = -w_ex * g

K = 10000
f_ex = 0.8
K_ex = f_ex * K
K_in = (1.0 - f_ex) * K

nu_ex = 10.0  # 2.
nu_in = 10.0  # 2.

pg_ex = nest.Create("poisson_generator")
nest.SetStatus(pg_ex, {"rate": K_ex * nu_ex})

pg_in = nest.Create("poisson_generator")
nest.SetStatus(pg_in, {"rate": K_in * nu_in})

sd = nest.Create("spike_detector")
<<<<<<< HEAD
nest.SetStatus(sd, {
=======
nest.SetStatus([sd], [{
>>>>>>> a1d443b6
    "label": "spikes",
    "withtime": True,
    "withgid": True,
    "to_file": True,
<<<<<<< HEAD
    })
=======
}])
>>>>>>> a1d443b6

neuron1 = nest.Create("iaf_psc_alpha")
neuron2 = nest.Create("iaf_psc_alpha")
dopa_neuron = nest.Create("iaf_psc_alpha")
nest.SetStatus(neuron1,
               {"tau_syn_ex": 0.3, "tau_syn_in": 0.3, "tau_minus": 20.0})
nest.SetStatus(neuron2,
               {"tau_syn_ex": 0.3, "tau_syn_in": 0.3, "tau_minus": 20.0})

vt = nest.Create("volume_transmitter")

nest.Connect(pg_ex, neuron1, syn_spec={'weight': w_ex, 'delay': delay})
nest.Connect(pg_ex, neuron2, syn_spec={'weight': w_ex, 'delay': delay})
nest.Connect(pg_ex, dopa_neuron, syn_spec={'weight': w_ex, 'delay': delay})

nest.Connect(pg_in, neuron1, syn_spec={'weight': w_in, 'delay': delay})
nest.Connect(pg_in, neuron2, syn_spec={'weight': w_in, 'delay': delay})
nest.Connect(pg_in, dopa_neuron, syn_spec={'weight': w_in, 'delay': delay})

nest.Connect(neuron1, sd)
nest.Connect(neuron2, sd)
nest.Connect(dopa_neuron, sd)

nest.CopyModel("stdp_dopamine_synapse", "dopa",
               {"vt": vt[0], "weight": 35., "delay": delay})
nest.CopyModel("static_synapse", "static", {"delay": delay})

nest.Connect(dopa_neuron, vt, model="static")
nest.Connect(neuron1, neuron2, model="dopa")

if nest.GetStatus(neuron2)[0]['local']:
    filename = 'weight.gdf'
    fname = open(filename, 'w')
else:
    raise

T = 1000.0
dt = 10.0

weight = None
for t in np.arange(0, T + dt, dt):
    if nest.GetStatus(neuron2)[0]['local']:
<<<<<<< HEAD
        weight = nest.GetStatus(nest.GetConnections(neuron1, synapse_model="dopa"))[0]['weight']
=======
        conns = nest.FindConnections(neuron1, synapse_model="dopa")
        weight = nest.GetStatus(conns)[0]['weight']
>>>>>>> a1d443b6
        print(weight)
        weightstr = str(weight)
        timestr = str(t)
        data = timestr + ' ' + weightstr + '\n'
        fname.write(data)
        nest.Simulate(dt)

if nest.GetStatus(neuron2)[0]['local']:
    print("expected weight at T=1000 ms: 28.6125 pA")
    print("weight at last event: " + str(weight) + " pA")
    fname.close()<|MERGE_RESOLUTION|>--- conflicted
+++ resolved
@@ -58,20 +58,12 @@
 nest.SetStatus(pg_in, {"rate": K_in * nu_in})
 
 sd = nest.Create("spike_detector")
-<<<<<<< HEAD
 nest.SetStatus(sd, {
-=======
-nest.SetStatus([sd], [{
->>>>>>> a1d443b6
     "label": "spikes",
     "withtime": True,
     "withgid": True,
     "to_file": True,
-<<<<<<< HEAD
-    })
-=======
-}])
->>>>>>> a1d443b6
+})
 
 neuron1 = nest.Create("iaf_psc_alpha")
 neuron2 = nest.Create("iaf_psc_alpha")
@@ -114,12 +106,8 @@
 weight = None
 for t in np.arange(0, T + dt, dt):
     if nest.GetStatus(neuron2)[0]['local']:
-<<<<<<< HEAD
-        weight = nest.GetStatus(nest.GetConnections(neuron1, synapse_model="dopa"))[0]['weight']
-=======
-        conns = nest.FindConnections(neuron1, synapse_model="dopa")
+        conns = nest.GetConnections(neuron1, synapse_model="dopa")
         weight = nest.GetStatus(conns)[0]['weight']
->>>>>>> a1d443b6
         print(weight)
         weightstr = str(weight)
         timestr = str(t)
