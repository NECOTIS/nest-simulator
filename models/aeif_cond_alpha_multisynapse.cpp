/*
 *  aeif_cond_alpha_multisynapse.cpp
 *
 *  This file is part of NEST.
 *
 *  Copyright (C) 2004 The NEST Initiative
 *
 *  NEST is free software: you can redistribute it and/or modify
 *  it under the terms of the GNU General Public License as published by
 *  the Free Software Foundation, either version 2 of the License, or
 *  (at your option) any later version.
 *
 *  NEST is distributed in the hope that it will be useful,
 *  but WITHOUT ANY WARRANTY; without even the implied warranty of
 *  MERCHANTABILITY or FITNESS FOR A PARTICULAR PURPOSE.  See the
 *  GNU General Public License for more details.
 *
 *  You should have received a copy of the GNU General Public License
 *  along with NEST.  If not, see <http://www.gnu.org/licenses/>.
 *
 */

#include "aeif_cond_alpha_multisynapse.h"

#ifdef HAVE_GSL

// C++ includes:
#include <limits>

// Includes from libnestutil:
#include "numerics.h"

// Includes from nestkernel:
#include "exceptions.h"
#include "kernel_manager.h"
#include "universal_data_logger_impl.h"

// Includes from sli:
#include "dict.h"
#include "dictutils.h"
#include "doubledatum.h"
#include "integerdatum.h"

/* ----------------------------------------------------------------
 * Recordables map
 * ---------------------------------------------------------------- */

nest::RecordablesMap< nest::aeif_cond_alpha_multisynapse >
  nest::aeif_cond_alpha_multisynapse::recordablesMap_;

namespace nest // template specialization must be placed in namespace
{
// Override the create() method with one call to RecordablesMap::insert_()
// for each quantity to be recorded.
template <>
void
RecordablesMap< aeif_cond_alpha_multisynapse >::create()
{
  // use standard names wherever you can for consistency!
  insert_( names::V_m,
    &aeif_cond_alpha_multisynapse::
      get_y_elem_< aeif_cond_alpha_multisynapse::State_::V_M > );

  insert_( names::w,
    &aeif_cond_alpha_multisynapse::
      get_y_elem_< aeif_cond_alpha_multisynapse::State_::W > );
}

/* ----------------------------------------------------------------
 * Right-hand side function
 * ---------------------------------------------------------------- */

extern "C" int
aeif_cond_alpha_multisynapse_dynamics( double,
  const double y[],
  double f[],
  void* pnode )
{
  // y[] is the state vector supplied by the integrator,
  // not the state vector in the node, node.S_.y[].

  typedef nest::aeif_cond_alpha_multisynapse::State_ S;

  // get access to node so we can almost work as in a member function
  assert( pnode );
  const nest::aeif_cond_alpha_multisynapse& node =
    *( reinterpret_cast< nest::aeif_cond_alpha_multisynapse* >( pnode ) );

  const bool is_refractory = node.S_.r_ > 0;

  // Clamp membrane potential to V_reset while refractory, otherwise bound
  // it to V_peak. Do not use V_.V_peak_ here, since that is set to V_th if
  // Delta_T == 0.
  const double& V =
    is_refractory ? node.P_.V_reset_ : std::min( y[ S::V_M ], node.P_.V_peak_ );
  const double& w = y[ S::W ];

  // I_syn = - sum_k g_k (V - E_rev_k).
  double I_syn = 0.0;
  for ( size_t i = 0; i < node.P_.n_receptors(); ++i )
  {
    const size_t j = i * S::NUMBER_OF_STATES_ELEMENTS_PER_RECEPTOR;
    I_syn += y[ S::G + j ] * ( node.P_.E_rev[ i ] - V );
  }

  const double I_spike = node.P_.Delta_T == 0.
    ? 0
    : ( node.P_.Delta_T * node.P_.g_L
        * std::exp( ( V - node.P_.V_th ) / node.P_.Delta_T ) );

  // dv/dt
  f[ S::V_M ] =
    is_refractory ? 0 : ( -node.P_.g_L * ( V - node.P_.E_L ) + I_spike + I_syn
                          - w + node.P_.I_e + node.B_.I_stim_ ) / node.P_.C_m;

  // Adaptation current w.
  f[ S::W ] = ( node.P_.a * ( V - node.P_.E_L ) - w ) / node.P_.tau_w;

  for ( size_t i = 0; i < node.P_.n_receptors(); ++i )
  {
    const size_t j = i * S::NUMBER_OF_STATES_ELEMENTS_PER_RECEPTOR;
    // Synaptic conductance derivative dG/dt
    f[ S::DG + j ] = -y[ S::DG + j ] / node.P_.tau_syn[ i ];
    f[ S::G + j ] = y[ S::DG + j ] - y[ S::G + j ] / node.P_.tau_syn[ i ];
  }

  return GSL_SUCCESS;
}

/* ----------------------------------------------------------------
 * Default constructors defining default parameters and state
 * ---------------------------------------------------------------- */

aeif_cond_alpha_multisynapse::Parameters_::Parameters_()
  : V_peak_( 0.0 )    // mV
  , V_reset_( -60.0 ) // mV
  , t_ref_( 0.0 )     // ms
  , g_L( 30.0 )       // nS
  , C_m( 281.0 )      // pF
  , E_L( -70.6 )      // mV
  , Delta_T( 2.0 )    // mV
  , tau_w( 144.0 )    // ms
  , a( 4.0 )          // nS
  , b( 80.5 )         // pA
  , V_th( -50.4 )     // mV
  , tau_syn( 1, 2.0 ) // ms
  , E_rev( 1, 0.0 )   // mV
  , I_e( 0.0 )        // pA
  , gsl_error_tol( 1e-6 )
  , has_connections_( false )
{
}

aeif_cond_alpha_multisynapse::State_::State_( const Parameters_& p )
  : y_( STATE_VECTOR_MIN_SIZE, 0.0 )
  , r_( 0 )
{
  y_[ 0 ] = p.E_L;
}

aeif_cond_alpha_multisynapse::State_::State_( const State_& s )
  : r_( s.r_ )
{
  y_ = s.y_;
}

aeif_cond_alpha_multisynapse::State_& aeif_cond_alpha_multisynapse::State_::
operator=( const State_& s )
{
  assert( this != &s ); // would be bad logical error in program

  y_ = s.y_;
  r_ = s.r_;
  return *this;
}

/* ----------------------------------------------------------------
 * Parameter and state extractions and manipulation functions
 * ---------------------------------------------------------------- */

void
aeif_cond_alpha_multisynapse::Parameters_::get( DictionaryDatum& d ) const
{
  def< double >( d, names::C_m, C_m );
  def< double >( d, names::V_th, V_th );
  def< double >( d, names::t_ref, t_ref_ );
  def< double >( d, names::g_L, g_L );
  def< double >( d, names::E_L, E_L );
  def< double >( d, names::V_reset, V_reset_ );
  def< size_t >( d, names::n_receptors, n_receptors() );
  ArrayDatum E_rev_ad( E_rev );
  ArrayDatum tau_syn_ad( tau_syn );
  def< ArrayDatum >( d, names::E_rev, E_rev_ad );
  def< ArrayDatum >( d, names::tau_syn, tau_syn_ad );
  def< double >( d, names::a, a );
  def< double >( d, names::b, b );
  def< double >( d, names::Delta_T, Delta_T );
  def< double >( d, names::tau_w, tau_w );
  def< double >( d, names::I_e, I_e );
  def< double >( d, names::V_peak, V_peak_ );
  def< double >( d, names::gsl_error_tol, gsl_error_tol );
  def< bool >( d, names::has_connections, has_connections_ );
}

void
aeif_cond_alpha_multisynapse::Parameters_::set( const DictionaryDatum& d )
{
  updateValue< double >( d, names::V_th, V_th );
  updateValue< double >( d, names::V_peak, V_peak_ );
  updateValue< double >( d, names::t_ref, t_ref_ );
  updateValue< double >( d, names::E_L, E_L );
  updateValue< double >( d, names::V_reset, V_reset_ );

  updateValue< double >( d, names::C_m, C_m );
  updateValue< double >( d, names::g_L, g_L );

  const size_t old_n_receptors = n_receptors();
  bool Erev_flag =
    updateValue< std::vector< double > >( d, names::E_rev, E_rev );
  bool tau_flag =
    updateValue< std::vector< double > >( d, names::tau_syn, tau_syn );
  if ( Erev_flag || tau_flag )
  { // receptor arrays have been modified
    if ( ( E_rev.size() != old_n_receptors
           || tau_syn.size() != old_n_receptors )
      and ( not Erev_flag || not tau_flag ) )
    {
      throw BadProperty(
        "If the number of receptor ports is changed, both arrays "
        "E_rev and tau_syn must be provided." );
    }
    if ( E_rev.size() != tau_syn.size() )
    {
      throw BadProperty(
        "The reversal potential, and synaptic time constant arrays "
        "must have the same size." );
    }
    if ( tau_syn.size() < old_n_receptors && has_connections_ )
    {
      throw BadProperty(
        "The neuron has connections, therefore the number of ports cannot be "
        "reduced." );
    }
    for ( size_t i = 0; i < tau_syn.size(); ++i )
    {
      if ( tau_syn[ i ] <= 0 )
      {
        throw BadProperty(
          "All synaptic time constants must be strictly positive" );
      }
    }
  }

  updateValue< double >( d, names::a, a );
  updateValue< double >( d, names::b, b );
  updateValue< double >( d, names::Delta_T, Delta_T );
  updateValue< double >( d, names::tau_w, tau_w );

  updateValue< double >( d, names::I_e, I_e );

  updateValue< double >( d, names::gsl_error_tol, gsl_error_tol );

  if ( V_peak_ < V_th )
  {
    throw BadProperty( "V_peak >= V_th required." );
  }

  if ( V_reset_ >= V_peak_ )
  {
    throw BadProperty( "Ensure that: V_reset < V_peak ." );
  }

<<<<<<< HEAD
  if ( V_peak_ < V_th )
  {
    throw BadProperty( "V_peak >= V_th required." );
=======
  if ( Delta_T < 0. )
  {
    throw BadProperty( "Delta_T must be positive." );
>>>>>>> 5003e2b3
  }
  else if ( Delta_T > 0. )
  {
    // check for possible numerical overflow with the exponential divergence at
    // spike time, keep a 1e20 margin for the subsequent calculations
    const double max_exp_arg =
      std::log( std::numeric_limits< double >::max() / 1e20 );
    if ( ( V_peak_ - V_th ) / Delta_T >= max_exp_arg )
    {
      throw BadProperty(
        "The current combination of V_peak, V_th and Delta_T"
        "will lead to numerical overflow at spike time; try"
        "for instance to increase Delta_T or to reduce V_peak"
        "to avoid this problem." );
    }
  }

  if ( Delta_T < 0. )
  {
    throw BadProperty( "Delta_T must be positive." );
  }
  else if ( Delta_T > 0. )
  {
    // check for possible numerical overflow with the exponential divergence at
    // spike time, keep a 1e20 margin for the subsequent calculations
    const double max_exp_arg =
      std::log( std::numeric_limits< double >::max() / 1e20 );
    if ( ( V_peak_ - V_th ) / Delta_T >= max_exp_arg )
    {
      throw BadProperty(
        "The current combination of V_peak, V_th and Delta_T"
        "will lead to numerical overflow at spike time; try"
        "for instance to increase Delta_T or to reduce V_peak"
        "to avoid this problem." );
    }
  }

  if ( C_m <= 0 )
  {
    throw BadProperty( "Capacitance must be strictly positive." );
  }

  if ( t_ref_ < 0 )
  {
    throw BadProperty( "Refractory time cannot be negative." );
  }

  if ( tau_w <= 0 )
  {
    throw BadProperty( "All time constants must be strictly positive." );
  }

  if ( gsl_error_tol <= 0. )
  {
    throw BadProperty( "The gsl_error_tol must be strictly positive." );
  }
}

void
aeif_cond_alpha_multisynapse::State_::get( DictionaryDatum& d ) const
{
  def< double >( d, names::V_m, y_[ V_M ] );

  std::vector< double >* dg = new std::vector< double >();
  std::vector< double >* g = new std::vector< double >();

  for ( size_t i = 0;
        i < ( ( y_.size() - State_::NUMBER_OF_FIXED_STATES_ELEMENTS )
              / State_::NUMBER_OF_STATES_ELEMENTS_PER_RECEPTOR );
        ++i )
  {
    dg->push_back( y_[ State_::DG
      + ( State_::NUMBER_OF_STATES_ELEMENTS_PER_RECEPTOR * i ) ] );
    g->push_back( y_[ State_::G
      + ( State_::NUMBER_OF_STATES_ELEMENTS_PER_RECEPTOR * i ) ] );
  }

  ( *d )[ names::dg ] = DoubleVectorDatum( dg );
  ( *d )[ names::g ] = DoubleVectorDatum( g );

  def< double >( d, names::w, y_[ W ] );
}

void
aeif_cond_alpha_multisynapse::State_::set( const DictionaryDatum& d )
{
  updateValue< double >( d, names::V_m, y_[ V_M ] );
  updateValue< double >( d, names::w, y_[ W ] );
}

aeif_cond_alpha_multisynapse::Buffers_::Buffers_(
  aeif_cond_alpha_multisynapse& n )
  : logger_( n )
  , s_( 0 )
  , c_( 0 )
  , e_( 0 )
  , step_( Time::get_resolution().get_ms() )
  , IntegrationStep_( std::min( 0.01, step_ ) )
  , I_stim_( 0.0 )
{
}

aeif_cond_alpha_multisynapse::Buffers_::Buffers_( const Buffers_& b,
  aeif_cond_alpha_multisynapse& n )
  : logger_( n )
  , s_( 0 )
  , c_( 0 )
  , e_( 0 )
  , step_( b.step_ )
  , IntegrationStep_( b.IntegrationStep_ )
  , I_stim_( b.I_stim_ )
{
}

/* ----------------------------------------------------------------
 * Default and copy constructor for node, and destructor
 * ---------------------------------------------------------------- */

aeif_cond_alpha_multisynapse::aeif_cond_alpha_multisynapse()
  : Archiving_Node()
  , P_()
  , S_( P_ )
  , B_( *this )
{
  recordablesMap_.create();
}

aeif_cond_alpha_multisynapse::aeif_cond_alpha_multisynapse(
  const aeif_cond_alpha_multisynapse& n )
  : Archiving_Node( n )
  , P_( n.P_ )
  , S_( n.S_ )
  , B_( n.B_, *this )
{
}

aeif_cond_alpha_multisynapse::~aeif_cond_alpha_multisynapse()
{
  // GSL structs may not have been allocated, so we need to protect destruction
  if ( B_.s_ )
  {
    gsl_odeiv_step_free( B_.s_ );
  }
  if ( B_.c_ )
  {
    gsl_odeiv_control_free( B_.c_ );
  }
  if ( B_.e_ )
  {
    gsl_odeiv_evolve_free( B_.e_ );
  }
}

/* ----------------------------------------------------------------
 * Node initialization functions
 * ---------------------------------------------------------------- */

void
aeif_cond_alpha_multisynapse::init_state_( const Node& proto )
{
  const aeif_cond_alpha_multisynapse& pr =
    downcast< aeif_cond_alpha_multisynapse >( proto );
  S_ = pr.S_;
}

void
aeif_cond_alpha_multisynapse::init_buffers_()
{
  B_.spikes_.clear();   // includes resize
  B_.currents_.clear(); // includes resize
  Archiving_Node::clear_history();

  B_.logger_.reset();

  B_.step_ = Time::get_resolution().get_ms();

  // We must integrate this model with high-precision to obtain decent results
  B_.IntegrationStep_ = std::min( 0.01, B_.step_ );

  if ( B_.c_ == 0 )
  {
    B_.c_ = gsl_odeiv_control_yp_new( P_.gsl_error_tol, P_.gsl_error_tol );
  }
  else
  {
    gsl_odeiv_control_init(
      B_.c_, P_.gsl_error_tol, P_.gsl_error_tol, 0.0, 1.0 );
  }

  // Stepping function and evolution function are allocated in calibrate()

  B_.sys_.function = aeif_cond_alpha_multisynapse_dynamics;
  B_.sys_.jacobian = NULL;
  B_.sys_.params = reinterpret_cast< void* >( this );
  // B_.sys_.dimension is assigned in calibrate()
  B_.I_stim_ = 0.0;
}

void
aeif_cond_alpha_multisynapse::calibrate()
{
  // ensures initialization in case mm connected after Simulate
  B_.logger_.init();

  V_.g0_.resize( P_.n_receptors() );
  // g0_ will be initialized in the loop below.

  for ( size_t i = 0; i < P_.n_receptors(); ++i )
  {
    V_.g0_[ i ] = 1.0 * numerics::e / P_.tau_syn[ i ];
  }

  // set the right threshold depending on Delta_T
  if ( P_.Delta_T > 0. )
  {
    V_.V_peak = P_.V_peak_;
  }
  else
  {
    V_.V_peak = P_.V_th; // same as IAF dynamics for spikes if Delta_T == 0.
  }

<<<<<<< HEAD
  // set the right function for the dynamics
  if ( P_.Delta_T > 0. )
  {
    V_.V_peak = P_.V_peak_;
    V_.model_dynamics =
      &aeif_cond_alpha_multisynapse::aeif_cond_alpha_multisynapse_dynamics;
  }
  else
  {
    V_.V_peak = P_.V_th; // same as IAF dynamics for spikes if Delta_T == 0.
    V_.model_dynamics =
      &aeif_cond_alpha_multisynapse::aeif_cond_alpha_multisynapse_dynamics_DT0;
  }

=======
>>>>>>> 5003e2b3
  V_.refractory_counts_ = Time( Time::ms( P_.t_ref_ ) ).get_steps();
  assert( V_.refractory_counts_
    >= 0 ); // since t_ref_ >= 0, this can only fail in error

  B_.spikes_.resize( P_.n_receptors() );
  S_.y_.resize( State_::NUMBER_OF_FIXED_STATES_ELEMENTS
      + ( State_::NUMBER_OF_STATES_ELEMENTS_PER_RECEPTOR * P_.n_receptors() ),
    0.0 );

  // reallocate instance of stepping function for ODE GSL solver
  if ( B_.s_ != 0 )
  {
    gsl_odeiv_step_free( B_.s_ );
  }
  B_.s_ = gsl_odeiv_step_alloc( gsl_odeiv_step_rkf45, S_.y_.size() );

  // reallocate instance of evolution function for ODE GSL solver
  if ( B_.e_ != 0 )
  {
    gsl_odeiv_evolve_free( B_.e_ );
  }
  B_.e_ = gsl_odeiv_evolve_alloc( S_.y_.size() );

  B_.sys_.dimension = S_.y_.size();
}

/* ----------------------------------------------------------------
 * Update and spike handling functions
 * ---------------------------------------------------------------- */
void
aeif_cond_alpha_multisynapse::update( Time const& origin,
  const long from,
  const long to )
{
  assert(
    to >= 0 && ( delay ) from < kernel().connection_manager.get_min_delay() );
  assert( from < to );
  assert( State_::V_M == 0 );

  for ( long lag = from; lag < to; ++lag ) // proceed by stepsize B_.step_
  {
    double t = 0.0; // internal time of the integration period

    // numerical integration with adaptive step size control:
    // ------------------------------------------------------
    // gsl_odeiv_evolve_apply performs only a single numerical
    // integration step, starting from t and bounded by step;
    // the while-loop ensures integration over the whole simulation
    // step (0, step] if more than one integration step is needed due
    // to a small integration step size;
    // note that (t+IntegrationStep > step) leads to integration over
    // (t, step] and afterwards setting t to step, but it does not
    // enforce setting IntegrationStep to step-t; this is of advantage
    // for a consistent and efficient integration across subsequent
    // simulation intervals

    while ( t < B_.step_ )
    {
      const int status = gsl_odeiv_evolve_apply( B_.e_,
        B_.c_,
        B_.s_,
        &B_.sys_,             // system of ODE
        &t,                   // from t
        B_.step_,             // to t <= step
        &B_.IntegrationStep_, // integration step size
        &S_.y_[ 0 ] );        // neuronal state converted to double[]

      if ( status != GSL_SUCCESS )
      {
<<<<<<< HEAD

        if ( tend - t < h ) // stop integration at end of simulation step
          h = tend - t;

        t_return = t + h; // update t

        // k1 = f(told, y)
        ( this->*( V_.model_dynamics ) )( S_.y_, S_.k1 );

        // k2 = f(told + h/5, y + h*k1 / 5)
        for ( size_t i = 0; i < S_.y_.size(); ++i )
          S_.yin[ i ] = S_.y_[ i ] + h * S_.k1[ i ] / 5.0;
        ( this->*( V_.model_dynamics ) )( S_.yin, S_.k2 );

        // k3 = f(told + 3/10*h, y + 3/40*h*k1 + 9/40*h*k2)
        for ( size_t i = 0; i < S_.y_.size(); ++i )
          S_.yin[ i ] = S_.y_[ i ]
            + h * ( 3.0 / 40.0 * S_.k1[ i ] + 9.0 / 40.0 * S_.k2[ i ] );
        ( this->*( V_.model_dynamics ) )( S_.yin, S_.k3 );

        // k4
        for ( size_t i = 0; i < S_.y_.size(); ++i )
          S_.yin[ i ] = S_.y_[ i ]
            + h * ( 44.0 / 45.0 * S_.k1[ i ] - 56.0 / 15.0 * S_.k2[ i ]
                    + 32.0 / 9.0 * S_.k3[ i ] );
        ( this->*( V_.model_dynamics ) )( S_.yin, S_.k4 );

        // k5
        for ( size_t i = 0; i < S_.y_.size(); ++i )
          S_.yin[ i ] = S_.y_[ i ]
            + h
              * ( 19372.0 / 6561.0 * S_.k1[ i ] - 25360.0 / 2187.0 * S_.k2[ i ]
                  + 64448.0 / 6561.0 * S_.k3[ i ]
                  - 212.0 / 729.0 * S_.k4[ i ] );
        ( this->*( V_.model_dynamics ) )( S_.yin, S_.k5 );

        // k6
        for ( size_t i = 0; i < S_.y_.size(); ++i )
          S_.yin[ i ] = S_.y_[ i ]
            + h * ( 9017.0 / 3168.0 * S_.k1[ i ] - 355.0 / 33.0 * S_.k2[ i ]
                    + 46732.0 / 5247.0 * S_.k3[ i ]
                    + 49.0 / 176.0 * S_.k4[ i ]
                    - 5103.0 / 18656.0 * S_.k5[ i ] );
        ( this->*( V_.model_dynamics ) )( S_.yin, S_.k6 );

        // 5th order
        for ( size_t i = 0; i < S_.y_.size(); ++i )
          S_.ynew[ i ] = S_.y_[ i ]
            + h * ( 35.0 / 384.0 * S_.k1[ i ] + 500.0 / 1113.0 * S_.k3[ i ]
                    + 125.0 / 192.0 * S_.k4[ i ]
                    - 2187.0 / 6784.0 * S_.k5[ i ]
                    + 11.0 / 84.0 * S_.k6[ i ] );
        ( this->*( V_.model_dynamics ) )( S_.yin, S_.k7 );

        // 4th order
        for ( size_t i = 0; i < S_.y_.size(); ++i )
        {
          S_.yref[ i ] = S_.y_[ i ]
            + h
              * ( 5179.0 / 57600.0 * S_.k1[ i ] + 7571.0 / 16695.0 * S_.k3[ i ]
                  + 393.0 / 640.0 * S_.k4[ i ]
                  - 92097.0 / 339200.0 * S_.k5[ i ]
                  + 187.0 / 2100.0 * S_.k6[ i ]
                  + 1.0 / 40.0 * S_.k7[ i ] );
        }

        err = std::fabs( S_.ynew[ 0 ] - S_.yref[ 0 ] ) / MAXERR
          + 1.0e-200; // error estimate,
        // based on different orders for stepsize prediction. Small value added
        // to prevent err==0

        // The following flag 'done' is needed to ensure that we accept the
        // result for h<=HMIN, irrespective of the error. (See below)

        done = ( h <= HMIN ); // Always exit loop if h was <=HMIN already

        // prediction of next integration stepsize. This step may result in a
        // stepsize below HMIN.
        // If this happens, we must
        //   1. set the stepsize to HMIN
        //   2. compute the result and accept it irrespective of the error,
        //      because we cannot decrease the stepsize any further.
        //  the 'done' flag, computed above ensure that the loop is terminated
        //  after the result was computed.

        h *= 0.98 * std::pow( 1.0 / err, 1.0 / 5.0 );
        h = std::max( h, HMIN );

      } while ( ( err > 1.0 ) and ( not done ) ); // reject step if err > 1

      for ( size_t i = 0; i < S_.y_.size(); ++i )
        S_.y_[ i ] = S_.ynew[ i ]; // pass updated values

      t = t_return;
=======
        throw GSLSolverFailure( get_name(), status );
      }
>>>>>>> 5003e2b3

      // check for unreasonable values; we allow V_M to explode
      if ( S_.y_[ State_::V_M ] < -1e3 || S_.y_[ State_::W ] < -1e6
        || S_.y_[ State_::W ] > 1e6 )
      {
        throw NumericalInstability( get_name() );
      }

      if ( S_.r_ > 0 ) // if neuron is still in refractory period
<<<<<<< HEAD
        S_.y_[ State_::V_M ] = P_.V_reset_;         // clamp it to V_reset
      else if ( S_.y_[ State_::V_M ] >= V_.V_peak ) // V_m >= V_peak: spike
      {
        S_.y_[ State_::V_M ] = P_.V_reset_;
        S_.y_[ State_::W ] += P_.b;    // spike-driven adaptation
        S_.r_ = V_.refractory_counts_; // initialize refractory steps with
                                       // refractory period
=======
      {
        S_.y_[ State_::V_M ] = P_.V_reset_; // clamp it to V_reset
      }
      else if ( S_.y_[ State_::V_M ] >= V_.V_peak ) // V_m >= V_peak: spike
      {
        S_.y_[ State_::V_M ] = P_.V_reset_;
        S_.y_[ State_::W ] += P_.b; // spike-driven adaptation

        /* Initialize refractory step counter.
         * - We need to add 1 to compensate for count-down immediately after
         *   while loop.
         * - If neuron has no refractory time, set to 0 to avoid refractory
         *   artifact inside while loop.
         */
        S_.r_ = V_.refractory_counts_ > 0 ? V_.refractory_counts_ + 1 : 0;
>>>>>>> 5003e2b3

        set_spiketime( Time::step( origin.get_steps() + lag + 1 ) );
        SpikeEvent se;
        kernel().event_delivery_manager.send( *this, se, lag );
      }
    }

    if ( S_.r_ > 0 )
    {
      --S_.r_;
    }

    for ( size_t i = 0; i < P_.n_receptors(); ++i )
    {
      S_.y_[ State_::DG
        + ( State_::NUMBER_OF_STATES_ELEMENTS_PER_RECEPTOR * i ) ] +=
        B_.spikes_[ i ].get_value( lag ) * V_.g0_[ i ]; // add incoming spike
    }
    // set new input current
    B_.I_stim_ = B_.currents_.get_value( lag );

    // log state data
    B_.logger_.record_data( origin.get_steps() + lag );

  } // for-loop
}

port
aeif_cond_alpha_multisynapse::handles_test_event( SpikeEvent&,
  rport receptor_type )
{
  if ( receptor_type <= 0
    || receptor_type > static_cast< port >( P_.n_receptors() ) )
  {
    throw IncompatibleReceptorType( receptor_type, get_name(), "SpikeEvent" );
  }
  P_.has_connections_ = true;
  return receptor_type;
}

void
aeif_cond_alpha_multisynapse::handle( SpikeEvent& e )
{
  if ( e.get_weight() < 0 )
  {
    throw BadProperty(
      "Synaptic weights for conductance-based multisynapse models "
      "must be positive." );
  }
  assert( e.get_delay() > 0 );
  assert(
    ( e.get_rport() > 0 ) && ( ( size_t ) e.get_rport() <= P_.n_receptors() ) );

  B_.spikes_[ e.get_rport() - 1 ].add_value(
    e.get_rel_delivery_steps( kernel().simulation_manager.get_slice_origin() ),
    e.get_weight() * e.get_multiplicity() );
}

void
aeif_cond_alpha_multisynapse::handle( CurrentEvent& e )
{
  assert( e.get_delay() > 0 );

  const double I = e.get_current();
  const double w = e.get_weight();

  // add weighted current; HEP 2002-10-04
  B_.currents_.add_value(
    e.get_rel_delivery_steps( kernel().simulation_manager.get_slice_origin() ),
    w * I );
}

void
aeif_cond_alpha_multisynapse::handle( DataLoggingRequest& e )
{
  B_.logger_.handle( e );
}

} // namespace nest

#endif // HAVE_GSL<|MERGE_RESOLUTION|>--- conflicted
+++ resolved
@@ -270,32 +270,6 @@
     throw BadProperty( "Ensure that: V_reset < V_peak ." );
   }
 
-<<<<<<< HEAD
-  if ( V_peak_ < V_th )
-  {
-    throw BadProperty( "V_peak >= V_th required." );
-=======
-  if ( Delta_T < 0. )
-  {
-    throw BadProperty( "Delta_T must be positive." );
->>>>>>> 5003e2b3
-  }
-  else if ( Delta_T > 0. )
-  {
-    // check for possible numerical overflow with the exponential divergence at
-    // spike time, keep a 1e20 margin for the subsequent calculations
-    const double max_exp_arg =
-      std::log( std::numeric_limits< double >::max() / 1e20 );
-    if ( ( V_peak_ - V_th ) / Delta_T >= max_exp_arg )
-    {
-      throw BadProperty(
-        "The current combination of V_peak, V_th and Delta_T"
-        "will lead to numerical overflow at spike time; try"
-        "for instance to increase Delta_T or to reduce V_peak"
-        "to avoid this problem." );
-    }
-  }
-
   if ( Delta_T < 0. )
   {
     throw BadProperty( "Delta_T must be positive." );
@@ -501,23 +475,6 @@
     V_.V_peak = P_.V_th; // same as IAF dynamics for spikes if Delta_T == 0.
   }
 
-<<<<<<< HEAD
-  // set the right function for the dynamics
-  if ( P_.Delta_T > 0. )
-  {
-    V_.V_peak = P_.V_peak_;
-    V_.model_dynamics =
-      &aeif_cond_alpha_multisynapse::aeif_cond_alpha_multisynapse_dynamics;
-  }
-  else
-  {
-    V_.V_peak = P_.V_th; // same as IAF dynamics for spikes if Delta_T == 0.
-    V_.model_dynamics =
-      &aeif_cond_alpha_multisynapse::aeif_cond_alpha_multisynapse_dynamics_DT0;
-  }
-
-=======
->>>>>>> 5003e2b3
   V_.refractory_counts_ = Time( Time::ms( P_.t_ref_ ) ).get_steps();
   assert( V_.refractory_counts_
     >= 0 ); // since t_ref_ >= 0, this can only fail in error
@@ -587,105 +544,8 @@
 
       if ( status != GSL_SUCCESS )
       {
-<<<<<<< HEAD
-
-        if ( tend - t < h ) // stop integration at end of simulation step
-          h = tend - t;
-
-        t_return = t + h; // update t
-
-        // k1 = f(told, y)
-        ( this->*( V_.model_dynamics ) )( S_.y_, S_.k1 );
-
-        // k2 = f(told + h/5, y + h*k1 / 5)
-        for ( size_t i = 0; i < S_.y_.size(); ++i )
-          S_.yin[ i ] = S_.y_[ i ] + h * S_.k1[ i ] / 5.0;
-        ( this->*( V_.model_dynamics ) )( S_.yin, S_.k2 );
-
-        // k3 = f(told + 3/10*h, y + 3/40*h*k1 + 9/40*h*k2)
-        for ( size_t i = 0; i < S_.y_.size(); ++i )
-          S_.yin[ i ] = S_.y_[ i ]
-            + h * ( 3.0 / 40.0 * S_.k1[ i ] + 9.0 / 40.0 * S_.k2[ i ] );
-        ( this->*( V_.model_dynamics ) )( S_.yin, S_.k3 );
-
-        // k4
-        for ( size_t i = 0; i < S_.y_.size(); ++i )
-          S_.yin[ i ] = S_.y_[ i ]
-            + h * ( 44.0 / 45.0 * S_.k1[ i ] - 56.0 / 15.0 * S_.k2[ i ]
-                    + 32.0 / 9.0 * S_.k3[ i ] );
-        ( this->*( V_.model_dynamics ) )( S_.yin, S_.k4 );
-
-        // k5
-        for ( size_t i = 0; i < S_.y_.size(); ++i )
-          S_.yin[ i ] = S_.y_[ i ]
-            + h
-              * ( 19372.0 / 6561.0 * S_.k1[ i ] - 25360.0 / 2187.0 * S_.k2[ i ]
-                  + 64448.0 / 6561.0 * S_.k3[ i ]
-                  - 212.0 / 729.0 * S_.k4[ i ] );
-        ( this->*( V_.model_dynamics ) )( S_.yin, S_.k5 );
-
-        // k6
-        for ( size_t i = 0; i < S_.y_.size(); ++i )
-          S_.yin[ i ] = S_.y_[ i ]
-            + h * ( 9017.0 / 3168.0 * S_.k1[ i ] - 355.0 / 33.0 * S_.k2[ i ]
-                    + 46732.0 / 5247.0 * S_.k3[ i ]
-                    + 49.0 / 176.0 * S_.k4[ i ]
-                    - 5103.0 / 18656.0 * S_.k5[ i ] );
-        ( this->*( V_.model_dynamics ) )( S_.yin, S_.k6 );
-
-        // 5th order
-        for ( size_t i = 0; i < S_.y_.size(); ++i )
-          S_.ynew[ i ] = S_.y_[ i ]
-            + h * ( 35.0 / 384.0 * S_.k1[ i ] + 500.0 / 1113.0 * S_.k3[ i ]
-                    + 125.0 / 192.0 * S_.k4[ i ]
-                    - 2187.0 / 6784.0 * S_.k5[ i ]
-                    + 11.0 / 84.0 * S_.k6[ i ] );
-        ( this->*( V_.model_dynamics ) )( S_.yin, S_.k7 );
-
-        // 4th order
-        for ( size_t i = 0; i < S_.y_.size(); ++i )
-        {
-          S_.yref[ i ] = S_.y_[ i ]
-            + h
-              * ( 5179.0 / 57600.0 * S_.k1[ i ] + 7571.0 / 16695.0 * S_.k3[ i ]
-                  + 393.0 / 640.0 * S_.k4[ i ]
-                  - 92097.0 / 339200.0 * S_.k5[ i ]
-                  + 187.0 / 2100.0 * S_.k6[ i ]
-                  + 1.0 / 40.0 * S_.k7[ i ] );
-        }
-
-        err = std::fabs( S_.ynew[ 0 ] - S_.yref[ 0 ] ) / MAXERR
-          + 1.0e-200; // error estimate,
-        // based on different orders for stepsize prediction. Small value added
-        // to prevent err==0
-
-        // The following flag 'done' is needed to ensure that we accept the
-        // result for h<=HMIN, irrespective of the error. (See below)
-
-        done = ( h <= HMIN ); // Always exit loop if h was <=HMIN already
-
-        // prediction of next integration stepsize. This step may result in a
-        // stepsize below HMIN.
-        // If this happens, we must
-        //   1. set the stepsize to HMIN
-        //   2. compute the result and accept it irrespective of the error,
-        //      because we cannot decrease the stepsize any further.
-        //  the 'done' flag, computed above ensure that the loop is terminated
-        //  after the result was computed.
-
-        h *= 0.98 * std::pow( 1.0 / err, 1.0 / 5.0 );
-        h = std::max( h, HMIN );
-
-      } while ( ( err > 1.0 ) and ( not done ) ); // reject step if err > 1
-
-      for ( size_t i = 0; i < S_.y_.size(); ++i )
-        S_.y_[ i ] = S_.ynew[ i ]; // pass updated values
-
-      t = t_return;
-=======
         throw GSLSolverFailure( get_name(), status );
       }
->>>>>>> 5003e2b3
 
       // check for unreasonable values; we allow V_M to explode
       if ( S_.y_[ State_::V_M ] < -1e3 || S_.y_[ State_::W ] < -1e6
@@ -695,15 +555,6 @@
       }
 
       if ( S_.r_ > 0 ) // if neuron is still in refractory period
-<<<<<<< HEAD
-        S_.y_[ State_::V_M ] = P_.V_reset_;         // clamp it to V_reset
-      else if ( S_.y_[ State_::V_M ] >= V_.V_peak ) // V_m >= V_peak: spike
-      {
-        S_.y_[ State_::V_M ] = P_.V_reset_;
-        S_.y_[ State_::W ] += P_.b;    // spike-driven adaptation
-        S_.r_ = V_.refractory_counts_; // initialize refractory steps with
-                                       // refractory period
-=======
       {
         S_.y_[ State_::V_M ] = P_.V_reset_; // clamp it to V_reset
       }
@@ -719,7 +570,6 @@
          *   artifact inside while loop.
          */
         S_.r_ = V_.refractory_counts_ > 0 ? V_.refractory_counts_ + 1 : 0;
->>>>>>> 5003e2b3
 
         set_spiketime( Time::step( origin.get_steps() + lag + 1 ) );
         SpikeEvent se;
