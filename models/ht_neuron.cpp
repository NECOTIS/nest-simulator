--- conflicted
+++ resolved
@@ -536,19 +536,6 @@
   double Tau_2,
   double g_peak )
 {
-<<<<<<< HEAD
-  // Factor used to account for the missing 1/((1/Tau_2)-(1/Tau_1)) term
-  // in the ht_neuron_dynamics integration of the synapse terms.
-  // See: Exact digital simulation of time-invariant linear systems
-  // with applications to neuronal modeling, Rotter and Diesmann,
-  // section 3.1.2.
-  double exact_integration_adjustment = ( 1 / Tau_2 ) - ( 1 / Tau_1 );
-
-  double t_peak =
-    ( Tau_2 * Tau_1 ) * std::log( Tau_2 / Tau_1 ) / ( Tau_2 - Tau_1 );
-  double normalisation_factor =
-    1 / ( std::exp( -t_peak / Tau_1 ) - std::exp( -t_peak / Tau_2 ) );
-=======
   /* The solution to the beta function ODE obtained by the solver is
    *
    *   g(t) = c / ( a - b ) * ( e^(-b t) - e^(-a t) )
@@ -572,7 +559,6 @@
 
   const double t_peak =
     ( Tau_2 * Tau_1 ) * std::log( Tau_2 / Tau_1 ) / ( Tau_2 - Tau_1 );
->>>>>>> 1fd378f8
 
   const double prefactor = ( 1 / Tau_1 ) - ( 1 / Tau_2 );
 
