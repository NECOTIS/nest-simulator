/*
 *  modelsmodule.cpp
 *
 *  This file is part of NEST.
 *
 *  Copyright (C) 2004 The NEST Initiative
 *
 *  NEST is free software: you can redistribute it and/or modify
 *  it under the terms of the GNU General Public License as published by
 *  the Free Software Foundation, either version 2 of the License, or
 *  (at your option) any later version.
 *
 *  NEST is distributed in the hope that it will be useful,
 *  but WITHOUT ANY WARRANTY; without even the implied warranty of
 *  MERCHANTABILITY or FITNESS FOR A PARTICULAR PURPOSE.  See the
 *  GNU General Public License for more details.
 *
 *  You should have received a copy of the GNU General Public License
 *  along with NEST.  If not, see <http://www.gnu.org/licenses/>.
 *
 */

/*
    This file is part of NEST.

    modelsmodule.cpp -- sets up the modeldict with all models included
    with the NEST distribution.

    Author(s):
    Marc-Oliver Gewaltig
    R"udiger Kupper
    Hans Ekkehard Plesser

    First Version: June 2006
*/

#include "modelsmodule.h"

// Includes from nestkernel
#include "genericmodel_impl.h"

// Generated includes:
#include "config.h"

// Neuron models
#include "aeif_cond_alpha.h"
#include "aeif_cond_alpha_multisynapse.h"
#include "aeif_cond_beta_multisynapse.h"
#include "aeif_cond_alpha_RK5.h"
#include "aeif_cond_exp.h"
#include "aeif_psc_alpha.h"
#include "aeif_psc_exp.h"
#include "amat2_psc_exp.h"
#include "ginzburg_neuron.h"
#include "hh_cond_exp_traub.h"
#include "hh_psc_alpha.h"
#include "hh_psc_alpha_gap.h"
#include "ht_neuron.h"
#include "iaf_chs_2007.h"
#include "iaf_chxk_2008.h"
#include "iaf_cond_alpha.h"
#include "iaf_cond_alpha_mc.h"
#include "iaf_cond_exp.h"
#include "iaf_cond_exp_sfa_rr.h"
#include "iaf_neuron.h"
#include "iaf_psc_alpha.h"
#include "iaf_psc_alpha_multisynapse.h"
#include "iaf_psc_delta.h"
#include "iaf_psc_exp.h"
#include "iaf_psc_exp_multisynapse.h"
#include "iaf_tum_2000.h"
#include "izhikevich.h"
#include "mat2_psc_exp.h"
#include "mcculloch_pitts_neuron.h"
#include "parrot_neuron.h"
#include "pp_pop_psc_delta.h"
#include "pp_psc_delta.h"
#include "gif_psc_exp.h"
#include "gif_psc_exp_multisynapse.h"
#include "gif_cond_exp.h"
#include "gif_cond_exp_multisynapse.h"

// Stimulation devices
#include "ac_generator.h"
#include "dc_generator.h"
#include "gamma_sup_generator.h"
#include "mip_generator.h"
#include "noise_generator.h"
#include "poisson_generator.h"
#include "ppd_sup_generator.h"
#include "pulsepacket_generator.h"
#include "sinusoidal_gamma_generator.h"
#include "sinusoidal_poisson_generator.h"
#include "spike_generator.h"
#include "step_current_generator.h"

// Recording devices
#include "correlation_detector.h"
#include "correlomatrix_detector.h"
#include "correlospinmatrix_detector.h"
#include "multimeter.h"
#include "spike_detector.h"
#include "spin_detector.h"
#include "weight_recorder.h"

#include "volume_transmitter.h"

// Prototypes for synapses
#include "common_synapse_properties.h"
#include "cont_delay_connection.h"
#include "cont_delay_connection_impl.h"
#include "gap_junction.h"
#include "ht_connection.h"
#include "quantal_stp_connection.h"
#include "quantal_stp_connection_impl.h"
#include "spike_dilutor.h"
#include "static_connection.h"
#include "static_connection_hom_w.h"
#include "stdp_connection.h"
#include "stdp_connection_facetshw_hom.h"
#include "stdp_connection_facetshw_hom_impl.h"
#include "stdp_connection_hom.h"
#include "stdp_triplet_connection.h"
#include "stdp_dopa_connection.h"
#include "stdp_pl_connection_hom.h"
#include "tsodyks2_connection.h"
#include "tsodyks_connection.h"
#include "tsodyks_connection_hom.h"
#include "vogels_sprekeler_connection.h"

// Includes from nestkernel:
#include "common_synapse_properties.h"
#include "connector_model_impl.h"
#include "genericmodel.h"
#include "kernel_manager.h"
#include "model.h"
#include "model_manager_impl.h"
#include "target_identifier.h"

#ifdef HAVE_MUSIC
#include "music_event_in_proxy.h"
#include "music_event_out_proxy.h"
#include "music_cont_in_proxy.h"
#include "music_message_in_proxy.h"
#endif

namespace nest
{
// At the time when ModelsModule is constructed, the SLI Interpreter
// must already be initialized. ModelsModule relies on the presence of
// the following SLI datastructures: Name, Dictionary
ModelsModule::ModelsModule()
{
}

ModelsModule::~ModelsModule()
{
}

const std::string
ModelsModule::name( void ) const
{
  return std::string(
    "NEST Standard Models Module" ); // Return name of the module
}

const std::string
ModelsModule::commandstring( void ) const
{
  // TODO: Move models-init.sli to sli_neuron....
  return std::string( "(models-init) run" );
}

//-------------------------------------------------------------------------------------

void
ModelsModule::init( SLIInterpreter* )
{
  kernel().model_manager.register_node_model< iaf_neuron >( "iaf_neuron",
    /* private_model */ false,
    /* deprecation_info */ "NEST 3.0" );
  kernel().model_manager.register_node_model< iaf_chs_2007 >( "iaf_chs_2007" );
  kernel().model_manager.register_node_model< iaf_psc_alpha >(
    "iaf_psc_alpha" );
  kernel().model_manager.register_node_model< iaf_psc_alpha_multisynapse >(
    "iaf_psc_alpha_multisynapse" );
  kernel().model_manager.register_node_model< iaf_psc_delta >(
    "iaf_psc_delta" );
  kernel().model_manager.register_node_model< iaf_psc_exp >( "iaf_psc_exp" );
  kernel().model_manager.register_node_model< iaf_psc_exp_multisynapse >(
    "iaf_psc_exp_multisynapse" );
  kernel().model_manager.register_node_model< iaf_tum_2000 >( "iaf_tum_2000" );
  kernel().model_manager.register_node_model< amat2_psc_exp >(
    "amat2_psc_exp" );
  kernel().model_manager.register_node_model< mat2_psc_exp >( "mat2_psc_exp" );
  kernel().model_manager.register_node_model< parrot_neuron >(
    "parrot_neuron" );
  kernel().model_manager.register_node_model< pp_psc_delta >( "pp_psc_delta" );
  kernel().model_manager.register_node_model< pp_pop_psc_delta >(
    "pp_pop_psc_delta" );
  kernel().model_manager.register_node_model< gif_psc_exp >( "gif_psc_exp" );
  kernel().model_manager.register_node_model< gif_psc_exp_multisynapse >(
    "gif_psc_exp_multisynapse" );

  kernel().model_manager.register_node_model< ac_generator >( "ac_generator" );
  kernel().model_manager.register_node_model< dc_generator >( "dc_generator" );
  kernel().model_manager.register_node_model< spike_generator >(
    "spike_generator" );
  kernel().model_manager.register_node_model< poisson_generator >(
    "poisson_generator" );
  kernel().model_manager.register_node_model< pulsepacket_generator >(
    "pulsepacket_generator" );
  kernel().model_manager.register_node_model< noise_generator >(
    "noise_generator" );
  kernel().model_manager.register_node_model< step_current_generator >(
    "step_current_generator" );
  kernel().model_manager.register_node_model< mip_generator >(
    "mip_generator" );
  kernel().model_manager.register_node_model< sinusoidal_poisson_generator >(
    "sinusoidal_poisson_generator" );
  kernel().model_manager.register_node_model< ppd_sup_generator >(
    "ppd_sup_generator" );
  kernel().model_manager.register_node_model< gamma_sup_generator >(
    "gamma_sup_generator" );
  kernel().model_manager.register_node_model< ginzburg_neuron >(
    "ginzburg_neuron" );
  kernel().model_manager.register_node_model< mcculloch_pitts_neuron >(
    "mcculloch_pitts_neuron" );
  kernel().model_manager.register_node_model< izhikevich >( "izhikevich" );
  kernel().model_manager.register_node_model< spike_dilutor >(
    "spike_dilutor" );

  kernel().model_manager.register_node_model< spike_detector >(
    "spike_detector" );
  kernel().model_manager.register_node_model< weight_recorder >(
    "weight_recorder" );
  kernel().model_manager.register_node_model< spin_detector >(
    "spin_detector" );
  kernel().model_manager.register_node_model< Multimeter >( "multimeter" );
  kernel().model_manager.register_node_model< correlation_detector >(
    "correlation_detector" );
  kernel().model_manager.register_node_model< correlomatrix_detector >(
    "correlomatrix_detector" );
  kernel().model_manager.register_node_model< correlospinmatrix_detector >(
    "correlospinmatrix_detector" );
  kernel().model_manager.register_node_model< volume_transmitter >(
    "volume_transmitter" );

  // Create voltmeter as a multimeter pre-configured to record V_m.
  /*BeginDocumentation
  Name: voltmeter - Device to record membrane potential from neurons.
  Synopsis: voltmeter Create

  Description:
  A voltmeter records the membrane potential (V_m) of connected nodes
  to memory, file or stdout.

  By default, voltmeters record values once per ms. Set the parameter
  /interval to change this. The recording interval cannot be smaller
  than the resolution.

  Results are returned in the /events entry of the status dictionary,
  which contains membrane potential as vector /V_m and pertaining
  times as vector /times and node GIDs as /senders, if /withtime and
  /withgid are set, respectively.

  Accumulator mode:
  Voltmeter can operate in accumulator mode. In this case, values for all
  recorded variables are added across all recorded nodes (but kept separate in
  time). This can be useful to record average membrane potential in a
  population.

  To activate accumulator mode, either set /to_accumulator to true, or set
  /record_to [ /accumulator ].  In accumulator mode, you cannot record to file,
  to memory, to screen, with GID or with weight. You must activate accumulator
  mode before simulating. Accumulator data is never written to file. You must
  extract it from the device using GetStatus.

  Remarks:
   - The voltmeter model is implemented as a multimeter preconfigured to
     record /V_m.
   - The set of variables to record and the recording interval must be set
     BEFORE the voltmeter is connected to any node, and cannot be changed
     afterwards.
   - A voltmeter cannot be frozen.
   - If you record with voltmeter in accumulator mode and some of the nodes
     you record from are frozen and others are not, data will only be collected
     from the unfrozen nodes. Most likely, this will lead to confusing results,
     so you should not use voltmeter with frozen nodes.

  Parameters:
       The following parameter can be set in the status dictionary:
       interval     double - Recording interval in ms

  Examples:
  SLI ] /iaf_cond_alpha Create /n Set
  SLI ] /voltmeter Create /vm Set
  SLI ] vm << /interval 0.5 >> SetStatus
  SLI ] vm n Connect
  SLI ] 10 Simulate
  SLI ] vm /events get info
  --------------------------------------------------
  Name                     Type                Value
  --------------------------------------------------
  senders                  intvectortype       <intvectortype>
  times                    doublevectortype    <doublevectortype>
  V_m                      doublevectortype    <doublevectortype>
  --------------------------------------------------
  Total number of entries: 3


  Sends: DataLoggingRequest

  SeeAlso: Device, RecordingDevice, multimeter
  */
  DictionaryDatum vmdict = DictionaryDatum( new Dictionary );
  ArrayDatum ad;
  ad.push_back( LiteralDatum( names::V_m.toString() ) );
  ( *vmdict )[ names::record_from ] = ad;
  const Name name = "voltmeter";
  kernel().model_manager.register_preconf_node_model< Multimeter >(
    name, vmdict, false );

#ifdef HAVE_GSL
  kernel().model_manager.register_node_model< iaf_chxk_2008 >(
    "iaf_chxk_2008" );
  kernel().model_manager.register_node_model< iaf_cond_alpha >(
    "iaf_cond_alpha" );
  kernel().model_manager.register_node_model< iaf_cond_exp >( "iaf_cond_exp" );
  kernel().model_manager.register_node_model< iaf_cond_exp_sfa_rr >(
    "iaf_cond_exp_sfa_rr" );
  kernel().model_manager.register_node_model< iaf_cond_alpha_mc >(
    "iaf_cond_alpha_mc" );
  kernel().model_manager.register_node_model< hh_psc_alpha >( "hh_psc_alpha" );
  kernel().model_manager.register_node_model< hh_psc_alpha_gap >(
    "hh_psc_alpha_gap" );
  kernel().model_manager.register_node_model< hh_cond_exp_traub >(
    "hh_cond_exp_traub" );
  kernel().model_manager.register_node_model< sinusoidal_gamma_generator >(
    "sinusoidal_gamma_generator" );
  kernel().model_manager.register_node_model< gif_cond_exp >( "gif_cond_exp" );
  kernel().model_manager.register_node_model< gif_cond_exp_multisynapse >(
    "gif_cond_exp_multisynapse" );

  kernel().model_manager.register_node_model< aeif_cond_alpha >(
    "aeif_cond_alpha" );
  kernel().model_manager.register_node_model< aeif_cond_exp >(
    "aeif_cond_exp" );
  kernel().model_manager.register_node_model< aeif_psc_alpha >(
    "aeif_psc_alpha" );
  kernel().model_manager.register_node_model< aeif_psc_exp >( "aeif_psc_exp" );
  kernel().model_manager.register_node_model< ht_neuron >( "ht_neuron" );
  kernel().model_manager.register_node_model< aeif_cond_beta_multisynapse >(
    "aeif_cond_beta_multisynapse" );
  kernel().model_manager.register_node_model< aeif_cond_alpha_multisynapse >(
    "aeif_cond_alpha_multisynapse" );
#endif

  // This version of the AdEx model does not depend on GSL.
  kernel().model_manager.register_node_model< aeif_cond_alpha_RK5 >(
<<<<<<< HEAD
    "aeif_cond_alpha_RK5",
    /*private_model*/ false,
    /*deprecation_model*/ "NEST 3.0" );
  kernel().model_manager.register_node_model< aeif_cond_alpha_multisynapse >(
    "aeif_cond_alpha_multisynapse" );
=======
    "aeif_cond_alpha_RK5" );
>>>>>>> 099b4e9c

#ifdef HAVE_MUSIC
  //// proxies for inter-application communication using MUSIC
  kernel().model_manager.register_node_model< music_event_in_proxy >(
    "music_event_in_proxy" );
  kernel().model_manager.register_node_model< music_event_out_proxy >(
    "music_event_out_proxy" );
  kernel().model_manager.register_node_model< music_cont_in_proxy >(
    "music_cont_in_proxy" );
  kernel().model_manager.register_node_model< music_message_in_proxy >(
    "music_message_in_proxy" );
#endif

  // register synapses

  /* BeginDocumentation
     Name: static_synapse_hpc - Variant of static_synapse with low memory
     consumption.

     Description:
     hpc synapses store the target neuron in form of a 2 Byte index instead of
     an 8 Byte pointer. This limits the number of thread local neurons to
     65,536. No support for different receptor types. Otherwise identical to
     static_synapse.

     SeeAlso: synapsedict, static_synapse
  */
  kernel()
    .model_manager
    .register_connection_model< StaticConnection< TargetIdentifierPtrRport > >(
      "static_synapse" );
  kernel()
    .model_manager
    .register_connection_model< StaticConnection< TargetIdentifierIndex > >(
      "static_synapse_hpc" );


  /* BeginDocumentation
     Name: static_synapse_hom_w_hpc - Variant of static_synapse_hom_w with low
     memory consumption.
     SeeAlso: synapsedict, static_synapse_hom_w, static_synapse_hpc
  */
  kernel()
    .model_manager
    .register_connection_model< StaticConnectionHomW< TargetIdentifierPtrRport > >(
      "static_synapse_hom_w" );
  kernel()
    .model_manager
    .register_connection_model< StaticConnectionHomW< TargetIdentifierIndex > >(
      "static_synapse_hom_w_hpc" );

  /* BeginDocumentation
     Name: gap_junction - Connection model for gap junctions.
     SeeAlso: synapsedict
  */
  kernel()
    .model_manager
    .register_secondary_connection_model< GapJunction< TargetIdentifierPtrRport > >(
      "gap_junction", /*has_delay=*/false, /*requires_symmetric=*/true );


  /* BeginDocumentation
     Name: stdp_synapse_hpc - Variant of stdp_synapse with low memory
     consumption.
     SeeAlso: synapsedict, stdp_synapse, static_synapse_hpc
  */
  kernel()
    .model_manager
    .register_connection_model< STDPConnection< TargetIdentifierPtrRport > >(
      "stdp_synapse" );
  kernel()
    .model_manager
    .register_connection_model< STDPConnection< TargetIdentifierIndex > >(
      "stdp_synapse_hpc" );


  /* BeginDocumentation
     Name: stdp_pl_synapse_hom_hpc - Variant of stdp_pl_synapse_hom with low
     memory consumption.
     SeeAlso: synapsedict, stdp_pl_synapse_hom, static_synapse_hpc
  */
  kernel()
    .model_manager
    .register_connection_model< STDPPLConnectionHom< TargetIdentifierPtrRport > >(
      "stdp_pl_synapse_hom" );
  kernel()
    .model_manager
    .register_connection_model< STDPPLConnectionHom< TargetIdentifierIndex > >(
      "stdp_pl_synapse_hom_hpc" );


  /* BeginDocumentation
     Name: stdp_triplet_synapse_hpc - Variant of stdp_triplet_synapse with low
     memory consumption.
     SeeAlso: synapsedict, stdp_synapse, static_synapse_hpc
  */
  kernel()
    .model_manager
    .register_connection_model< STDPTripletConnection< TargetIdentifierPtrRport > >(
      "stdp_triplet_synapse" );
  kernel()
    .model_manager
    .register_connection_model< STDPTripletConnection< TargetIdentifierIndex > >(
      "stdp_triplet_synapse_hpc" );


  /* BeginDocumentation
     Name: quantal_stp_synapse_hpc - Variant of quantal_stp_synapse with low
     memory consumption.
     SeeAlso: synapsedict, quantal_stp_synapse, static_synapse_hpc
  */
  kernel()
    .model_manager
    .register_connection_model< Quantal_StpConnection< TargetIdentifierPtrRport > >(
      "quantal_stp_synapse" );
  kernel()
    .model_manager
    .register_connection_model< Quantal_StpConnection< TargetIdentifierIndex > >(
      "quantal_stp_synapse_hpc" );


  /* BeginDocumentation
     Name: stdp_synapse_hom_hpc - Variant of quantal_stp_synapse with low memory
     consumption.
     SeeAlso: synapsedict, stdp_synapse_hom, static_synapse_hpc
  */
  kernel()
    .model_manager
    .register_connection_model< STDPConnectionHom< TargetIdentifierPtrRport > >(
      "stdp_synapse_hom" );
  kernel()
    .model_manager
    .register_connection_model< STDPConnectionHom< TargetIdentifierIndex > >(
      "stdp_synapse_hom_hpc" );


  /* BeginDocumentation
     Name: stdp_facetshw_synapse_hom_hpc - Variant of stdp_facetshw_synapse_hom
     with low memory consumption.
     SeeAlso: synapsedict, stdp_facetshw_synapse_hom, static_synapse_hpc
  */
  kernel()
    .model_manager
    .register_connection_model< STDPFACETSHWConnectionHom< TargetIdentifierPtrRport > >(
      "stdp_facetshw_synapse_hom" );
  kernel()
    .model_manager
    .register_connection_model< STDPFACETSHWConnectionHom< TargetIdentifierIndex > >(
      "stdp_facetshw_synapse_hom_hpc" );


  /* BeginDocumentation
     Name: cont_delay_synapse_hpc - Variant of cont_delay_synapse with low
     memory consumption.
     SeeAlso: synapsedict, cont_delay_synapse, static_synapse_hpc
  */
  kernel()
    .model_manager
    .register_connection_model< ContDelayConnection< TargetIdentifierPtrRport > >(
      "cont_delay_synapse" );
  kernel()
    .model_manager
    .register_connection_model< ContDelayConnection< TargetIdentifierIndex > >(
      "cont_delay_synapse_hpc" );


  /* BeginDocumentation
     Name: tsodyks_synapse_hpc - Variant of tsodyks_synapse with low memory
     consumption.
     SeeAlso: synapsedict, tsodyks_synapse, static_synapse_hpc
  */
  kernel()
    .model_manager
    .register_connection_model< TsodyksConnection< TargetIdentifierPtrRport > >(
      "tsodyks_synapse" );
  kernel()
    .model_manager
    .register_connection_model< TsodyksConnection< TargetIdentifierIndex > >(
      "tsodyks_synapse_hpc" );


  /* BeginDocumentation
     Name: tsodyks_synapse_hom_hpc - Variant of tsodyks_synapse_hom with low
     memory consumption.
     SeeAlso: synapsedict, tsodyks_synapse_hom, static_synapse_hpc
  */
  kernel()
    .model_manager
    .register_connection_model< TsodyksConnectionHom< TargetIdentifierPtrRport > >(
      "tsodyks_synapse_hom" );
  kernel()
    .model_manager
    .register_connection_model< TsodyksConnectionHom< TargetIdentifierIndex > >(
      "tsodyks_synapse_hom_hpc" );


  /* BeginDocumentation
     Name: tsodyks2_synapse_hpc - Variant of tsodyks2_synapse with low memory
     consumption.
     SeeAlso: synapsedict, tsodyks2_synapse, static_synapse_hpc
  */
  kernel()
    .model_manager
    .register_connection_model< Tsodyks2Connection< TargetIdentifierPtrRport > >(
      "tsodyks2_synapse" );
  kernel()
    .model_manager
    .register_connection_model< Tsodyks2Connection< TargetIdentifierIndex > >(
      "tsodyks2_synapse_hpc" );


  /* BeginDocumentation
     Name: ht_synapse_hpc - Variant of ht_synapse with low memory consumption.
     SeeAlso: synapsedict, ht_synapse, static_synapse_hpc
  */
  kernel()
    .model_manager
    .register_connection_model< HTConnection< TargetIdentifierPtrRport > >(
      "ht_synapse" );
  kernel()
    .model_manager
    .register_connection_model< HTConnection< TargetIdentifierIndex > >(
      "ht_synapse_hpc" );


  /* BeginDocumentation
     Name: stdp_dopamine_synapse_hpc - Variant of stdp_dopamine_synapse with low
     memory consumption.
     SeeAlso: synapsedict, stdp_dopamine_synapse, static_synapse_hpc
  */
  kernel()
    .model_manager
    .register_connection_model< STDPDopaConnection< TargetIdentifierPtrRport > >(
      "stdp_dopamine_synapse" );
  kernel()
    .model_manager
    .register_connection_model< STDPDopaConnection< TargetIdentifierIndex > >(
      "stdp_dopamine_synapse_hpc" );

  /* BeginDocumentation
     Name: vogels_sprekeler_synapse_hpc - Variant of vogels_sprekeler_synapse
     with low memory
     consumption.
     SeeAlso: synapsedict, vogels_sprekeler_synapse
  */
  kernel()
    .model_manager
    .register_connection_model< VogelsSprekelerConnection< TargetIdentifierPtrRport > >(
      "vogels_sprekeler_synapse" );
  kernel()
    .model_manager
    .register_connection_model< VogelsSprekelerConnection< TargetIdentifierIndex > >(
      "vogels_sprekeler_synapse_hpc" );
}

} // namespace nest<|MERGE_RESOLUTION|>--- conflicted
+++ resolved
@@ -354,19 +354,15 @@
     "aeif_cond_beta_multisynapse" );
   kernel().model_manager.register_node_model< aeif_cond_alpha_multisynapse >(
     "aeif_cond_alpha_multisynapse" );
+  kernel().model_manager.register_node_model< aeif_cond_alpha_multisynapse >(
+      "aeif_cond_alpha_multisynapse" );
 #endif
 
   // This version of the AdEx model does not depend on GSL.
   kernel().model_manager.register_node_model< aeif_cond_alpha_RK5 >(
-<<<<<<< HEAD
     "aeif_cond_alpha_RK5",
     /*private_model*/ false,
     /*deprecation_model*/ "NEST 3.0" );
-  kernel().model_manager.register_node_model< aeif_cond_alpha_multisynapse >(
-    "aeif_cond_alpha_multisynapse" );
-=======
-    "aeif_cond_alpha_RK5" );
->>>>>>> 099b4e9c
 
 #ifdef HAVE_MUSIC
   //// proxies for inter-application communication using MUSIC
