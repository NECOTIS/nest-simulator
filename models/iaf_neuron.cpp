/*
 *  iaf_neuron.cpp
 *
 *  This file is part of NEST.
 *
 *  Copyright (C) 2004 The NEST Initiative
 *
 *  NEST is free software: you can redistribute it and/or modify
 *  it under the terms of the GNU General Public License as published by
 *  the Free Software Foundation, either version 2 of the License, or
 *  (at your option) any later version.
 *
 *  NEST is distributed in the hope that it will be useful,
 *  but WITHOUT ANY WARRANTY; without even the implied warranty of
 *  MERCHANTABILITY or FITNESS FOR A PARTICULAR PURPOSE.  See the
 *  GNU General Public License for more details.
 *
 *  You should have received a copy of the GNU General Public License
 *  along with NEST.  If not, see <http://www.gnu.org/licenses/>.
 *
 */

#include "iaf_neuron.h"

// C++ includes:
#include <limits>

// Includes from libnestutil:
#include "numerics.h"
#include "propagator_stability.h"

// Includes from nestkernel:
#include "event_delivery_manager_impl.h"
#include "exceptions.h"
#include "kernel_manager.h"
#include "universal_data_logger_impl.h"

// Includes from sli:
#include "dict.h"
#include "dictutils.h"
#include "doubledatum.h"
#include "integerdatum.h"

/* ----------------------------------------------------------------
 * Recordables map
 * ---------------------------------------------------------------- */

nest::RecordablesMap< nest::iaf_neuron > nest::iaf_neuron::recordablesMap_;

namespace nest
{
// Override the create() method with one call to RecordablesMap::insert_()
// for each quantity to be recorded.
template <>
void
RecordablesMap< iaf_neuron >::create()
{
  // use standard names whereever you can for consistency!
  insert_( names::V_m, &iaf_neuron::get_V_m_ );
}
}

/* ----------------------------------------------------------------
 * Default constructors defining default parameters and state
 * ---------------------------------------------------------------- */

nest::iaf_neuron::Parameters_::Parameters_()
  : C_( 250.0 )              // pF
  , Tau_( 10.0 )             // ms
  , tau_syn_( 2.0 )          // ms
  , TauR_( 2.0 )             // ms
  , E_L_( -70.0 )            // mV
  , V_reset_( -70.0 - E_L_ ) // mV, rel to E_L_
  , Theta_( -55.0 - E_L_ )   // mV, rel to E_L_
  , I_e_( 0.0 )              // pA
{
}

nest::iaf_neuron::State_::State_()
  : y0_( 0.0 )
  , y1_( 0.0 )
  , y2_( 0.0 )
  , y3_( 0.0 )
  , r_( 0 )
{
}

/* ----------------------------------------------------------------
 * Parameter and state extractions and manipulation functions
 * ---------------------------------------------------------------- */

void
nest::iaf_neuron::Parameters_::get( DictionaryDatum& d ) const
{
  def< double >( d, names::E_L, E_L_ ); // Resting potential
  def< double >( d, names::I_e, I_e_ );
  def< double >( d, names::V_th, Theta_ + E_L_ ); // threshold value
  def< double >( d, names::V_reset, V_reset_ + E_L_ );
  def< double >( d, names::C_m, C_ );
  def< double >( d, names::tau_m, Tau_ );
  def< double >( d, names::tau_syn, tau_syn_ );
  def< double >( d, names::t_ref, TauR_ );
}

double
nest::iaf_neuron::Parameters_::set( const DictionaryDatum& d )
{
  // if E_L_ is changed, we need to adjust all variables
  // defined relative to E_L_
  const double ELold = E_L_;
  updateValue< double >( d, names::E_L, E_L_ );
  const double delta_EL = E_L_ - ELold;

  if ( updateValue< double >( d, names::V_reset, V_reset_ ) )
    V_reset_ -= E_L_; // here we use the new E_L_, no need for adjustments
  else
    V_reset_ -= delta_EL; // express relative to new E_L_

  if ( updateValue< double >( d, names::V_th, Theta_ ) )
    Theta_ -= E_L_;
  else
    Theta_ -= delta_EL; // express relative to new E_L_

  updateValue< double >( d, names::I_e, I_e_ );
  updateValue< double >( d, names::C_m, C_ );
  updateValue< double >( d, names::tau_m, Tau_ );
  updateValue< double >( d, names::tau_syn, tau_syn_ );
  updateValue< double >( d, names::t_ref, TauR_ );

  if ( V_reset_ >= Theta_ )
    throw BadProperty( "Reset potential must be smaller than threshold." );

  if ( C_ <= 0 )
    throw BadProperty( "Capacitance must be strictly positive." );

  if ( Tau_ <= 0 || tau_syn_ <= 0 || TauR_ <= 0 )
    throw BadProperty( "All time constants must be strictly positive." );

  return delta_EL;
}

void
nest::iaf_neuron::State_::get( DictionaryDatum& d, const Parameters_& p ) const
{
  def< double >( d, names::V_m, y3_ + p.E_L_ ); // Membrane potential
}

void
nest::iaf_neuron::State_::set( const DictionaryDatum& d,
  const Parameters_& p,
  double delta_EL )
{
  if ( updateValue< double >( d, names::V_m, y3_ ) )
    y3_ -= p.E_L_;
  else
    y3_ -= delta_EL;
}

nest::iaf_neuron::Buffers_::Buffers_( iaf_neuron& n )
  : logger_( n )
{
}

nest::iaf_neuron::Buffers_::Buffers_( const Buffers_&, iaf_neuron& n )
  : logger_( n )
{
}


/* ----------------------------------------------------------------
 * Default and copy constructor for node
 * ---------------------------------------------------------------- */

nest::iaf_neuron::iaf_neuron()
  : Archiving_Node()
  , P_()
  , S_()
  , B_( *this )
{
  recordablesMap_.create();
}

nest::iaf_neuron::iaf_neuron( const iaf_neuron& n )
  : Archiving_Node( n )
  , P_( n.P_ )
  , S_( n.S_ )
  , B_( n.B_, *this )
{
}

/* ----------------------------------------------------------------
 * Node initialization functions
 * ---------------------------------------------------------------- */

void
nest::iaf_neuron::init_state_( const Node& proto )
{
  const iaf_neuron& pr = downcast< iaf_neuron >( proto );
  S_ = pr.S_;
}

void
nest::iaf_neuron::init_buffers_()
{
  B_.spikes_.clear();   // includes resize
  B_.currents_.clear(); // include resize
  B_.logger_.reset();   // includes resize
  Archiving_Node::clear_history();
}

void
nest::iaf_neuron::calibrate()
{
  B_.logger_.init();

  const double h = Time::get_resolution().get_ms();

  // these P are independent
  V_.P11_ = V_.P22_ = std::exp( -h / P_.tau_syn_ );
  V_.P33_ = std::exp( -h / P_.Tau_ );
  V_.P21_ = h * V_.P11_;

  // this depends on the above. Please do not change the order.
  V_.P30_ = 1 / P_.C_ * ( 1 - V_.P33_ ) * P_.Tau_;

  // these are determined according to a numeric stability criterion
  V_.P31_ = propagator_31( P_.tau_syn_, P_.Tau_, P_.C_, h );
  V_.P32_ = propagator_32( P_.tau_syn_, P_.Tau_, P_.C_, h );

  V_.PSCInitialValue_ = 1.0 * numerics::e / P_.tau_syn_;


  // TauR specifies the length of the absolute refractory period as
  // a double_t in ms. The grid based iaf_neuron can only handle refractory
  // periods that are integer multiples of the computation step size (h).
  // To ensure consistency with the overall simulation scheme such conversion
  // should be carried out via objects of class nest::Time. The conversion
  // requires 2 steps:
  //     1. A time object is constructed defining representation of
  //        TauR in tics. This representation is then converted to computation
  //        time steps again by a strategy defined by class nest::Time.
  //     2. The refractory time in units of steps is read out get_steps(), a
  //        member function of class nest::Time.
  //
  // The definition of the refractory period of the iaf_neuron is consistent
  // the one of iaf_psc_alpha_ps.
  //
  // Choosing a TauR that is not an integer multiple of the computation time
  // step h will lead to accurate (up to the resolution h) and self-consistent
  // results. However, a neuron model capable of operating with real valued
  // spike time may exhibit a different effective refractory time.

  V_.RefractoryCounts_ = Time( Time::ms( P_.TauR_ ) ).get_steps();
  // since t_ref_ >= 0, this can only fail in error
  assert( V_.RefractoryCounts_ >= 0 );
}

/* ----------------------------------------------------------------
 * Update and spike handling functions
 * ---------------------------------------------------------------- */

void
nest::iaf_neuron::update( Time const& origin,
  const long_t from,
  const long_t to )
{
<<<<<<< HEAD
  assert( to >= 0
    && ( delay ) from < kernel().connection_builder_manager.get_min_delay() );
=======
  assert( to >= 0 && ( delay ) from < kernel().connection_manager.get_min_delay() );
>>>>>>> fdfed898
  assert( from < to );

  for ( long_t lag = from; lag < to; ++lag )
  {
    if ( S_.r_ == 0 )
    {
      // neuron not refractory
      S_.y3_ = V_.P30_ * ( S_.y0_ + P_.I_e_ ) + V_.P31_ * S_.y1_
        + V_.P32_ * S_.y2_ + V_.P33_ * S_.y3_;
    }
    else // neuron is absolute refractory
      --S_.r_;

    // alpha shape PSCs
    S_.y2_ = V_.P21_ * S_.y1_ + V_.P22_ * S_.y2_;
    S_.y1_ *= V_.P11_;

    // Apply spikes delivered in this step: The spikes arriving at T+1 have an
    // immediate effect on the state of the neuron
    S_.y1_ += V_.PSCInitialValue_ * B_.spikes_.get_value( lag );

    // threshold crossing
    if ( S_.y3_ >= P_.Theta_ )
    {
      S_.r_ = V_.RefractoryCounts_;
      S_.y3_ = P_.V_reset_;

      // A supra-threshold membrane potential should never be observable.
      // The reset at the time of threshold crossing enables accurate
      // integration independent of the computation step size, see [2,3]
      // for details.
      set_spiketime( Time::step( origin.get_steps() + lag + 1 ) );
      SpikeEvent se;
      kernel().event_delivery_manager.send( *this, se, lag );
    }

    // set new input current
    S_.y0_ = B_.currents_.get_value( lag );

    // voltage logging
    B_.logger_.record_data( origin.get_steps() + lag );
  }
}

void
nest::iaf_neuron::handle( SpikeEvent& e )
{
  assert( e.get_delay() > 0 );

  B_.spikes_.add_value(
    e.get_rel_delivery_steps( kernel().simulation_manager.get_slice_origin() ),
    e.get_weight() * e.get_multiplicity() );
}

void
nest::iaf_neuron::handle( CurrentEvent& e )
{
  assert( e.get_delay() > 0 );

  const double_t c = e.get_current();
  const double_t w = e.get_weight();

  // add weighted current; HEP 2002-10-04
  B_.currents_.add_value(
    e.get_rel_delivery_steps( kernel().simulation_manager.get_slice_origin() ),
    w * c );
}

void
nest::iaf_neuron::handle( DataLoggingRequest& e )
{
  B_.logger_.handle( e );
}<|MERGE_RESOLUTION|>--- conflicted
+++ resolved
@@ -105,8 +105,8 @@
 double
 nest::iaf_neuron::Parameters_::set( const DictionaryDatum& d )
 {
-  // if E_L_ is changed, we need to adjust all variables
-  // defined relative to E_L_
+  // if E_L_ is changed, we need to adjust all variables defined relative to
+  // E_L_
   const double ELold = E_L_;
   updateValue< double >( d, names::E_L, E_L_ );
   const double delta_EL = E_L_ - ELold;
@@ -264,12 +264,8 @@
   const long_t from,
   const long_t to )
 {
-<<<<<<< HEAD
-  assert( to >= 0
-    && ( delay ) from < kernel().connection_builder_manager.get_min_delay() );
-=======
-  assert( to >= 0 && ( delay ) from < kernel().connection_manager.get_min_delay() );
->>>>>>> fdfed898
+  assert(
+    to >= 0 && ( delay ) from < kernel().connection_manager.get_min_delay() );
   assert( from < to );
 
   for ( long_t lag = from; lag < to; ++lag )
@@ -299,8 +295,8 @@
 
       // A supra-threshold membrane potential should never be observable.
       // The reset at the time of threshold crossing enables accurate
-      // integration independent of the computation step size, see [2,3]
-      // for details.
+      // integration independent of the computation step size, see [2,3] for
+      // details.
       set_spiketime( Time::step( origin.get_steps() + lag + 1 ) );
       SpikeEvent se;
       kernel().event_delivery_manager.send( *this, se, lag );
