--- conflicted
+++ resolved
@@ -373,8 +373,6 @@
 
   i->createcommand( "cvdict_M", &cvdict_Mfunction );
 
-<<<<<<< HEAD
-=======
   i->createcommand(
     "SelectNodesByMask_L_a_M", &selectnodesbymask_L_a_Mfunction );
 
@@ -387,7 +385,6 @@
   kernel().model_manager.register_node_model< GridLayer< 3 > >(
     "topology_layer_grid_3d" );
 
->>>>>>> 66c475fe
   // Register mask types
   register_mask< BallMask< 2 > >();
   register_mask< BallMask< 3 > >();
@@ -529,14 +526,9 @@
   topology using
   << /rows 5
      /columns 4
-<<<<<<< HEAD
-     /elements /iaf_neuron
+     /elements /iaf_psc_alpha
   >> CreateLayer
   /layer Set
-=======
-     /elements /iaf_psc_alpha
-  >> CreateLayer ;
->>>>>>> 66c475fe
 
   layer 4 5         Displacement
   layer [0.2 0.3] 5 Displacement
@@ -597,14 +589,8 @@
   topology using
   << /rows 5
      /columns 4
-<<<<<<< HEAD
-     /elements /iaf_neuron
-  >> CreateLayer
-  /layer Set
-=======
      /elements /iaf_psc_alpha
   >> CreateLayer ;
->>>>>>> 66c475fe
 
   layer 4 5         Distance
   layer [0.2 0.3] 5 Distance
