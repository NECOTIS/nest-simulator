--- conflicted
+++ resolved
@@ -1000,37 +1000,7 @@
   i->inc_call_depth();
 }
 
-
-<<<<<<< HEAD
-/*
-BeginDocumentation
-
-=======
-/******************************/
-/* forall_iter                */
-/*  call: obj proc forall     */
-/*  pick   1    0             */
-/******************************/
-void
-Forall_iterFunction::execute( SLIInterpreter* i ) const
-{
-  i->EStack.pop();
-  ProcedureDatum* proc =
-    dynamic_cast< ProcedureDatum* >( i->OStack.top().datum() );
-  assert( proc );
-
-  i->EStack.push( i->baselookup( i->mark_name ) );
-  i->EStack.push_move( i->OStack.pick( 1 ) ); // push iterator
-  i->EStack.push_move( i->OStack.pick( 0 ) ); // push procedure
-
-  i->EStack.push( i->baselookup( i->iforalliter_name ) );
-  i->OStack.pop( 2 );
-  i->inc_call_depth();
-}
-
-
-/** @BeginDocumentation
->>>>>>> 2b4bf681
+/** @BeginDocumentation
    Name: forallindexed - Call a procedure for each element of a list/string
 
    Synopsis:
